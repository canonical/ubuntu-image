// This test file tests a successful classic run and success/error scenarios for all states
// that are specific to the classic builds
package statemachine

import (
	"fmt"
	"io/ioutil"
	"os"
	"os/exec"
	"path/filepath"
	"runtime"
	"strings"
	"testing"

	"github.com/canonical/ubuntu-image/internal/helper"
	"github.com/invopop/jsonschema"
	//"github.com/snapcore/snapd/image"
	//"github.com/snapcore/snapd/osutil"
	//"github.com/snapcore/snapd/seed"
	"github.com/xeipuuv/gojsonschema"
)

// TestClassicSetup tests a successful run of the polymorphed Setup function
func TestClassicSetup(t *testing.T) {
	t.Run("test_classic_setup", func(t *testing.T) {
		asserter := helper.Asserter{T: t}
		saveCWD := helper.SaveCWD()
		defer saveCWD()

		var stateMachine ClassicStateMachine
		stateMachine.commonFlags, stateMachine.stateMachineFlags = helper.InitCommonOpts()
		stateMachine.parent = &stateMachine

		err := stateMachine.Setup()
		asserter.AssertErrNil(err, true)
	})
}

// TestYAMLSchemaParsing attempts to parse a variety of image definition files, both
// valid and invalid, and ensures the correct result/errors are returned
func TestYAMLSchemaParsing(t *testing.T) {
	testCases := []struct {
		name            string
		imageDefinition string
		shouldPass      bool
		expectedError   string
	}{
		{"valid_image_definition", "test_valid.yaml", true, ""},
		{"invalid_class", "test_bad_class.yaml", false, "Class must be one of the following"},
		{"invalid_url", "test_bad_url.yaml", false, "Does not match format 'uri'"},
		{"invalid_ppa_name", "test_bad_ppa_name.yaml", false, "PPAName: Does not match pattern"},
		{"invalid_ppa_auth", "test_bad_ppa_name.yaml", false, "Auth: Does not match pattern"},
		{"both_seed_and_tasks", "test_both_seed_and_tasks.yaml", false, "Must validate one and only one schema"},
		{"git_gadget_without_url", "test_git_gadget_without_url.yaml", false, "When key gadget:type is specified as git, a URL must be provided"},
		{"file_doesnt_exist", "test_not_exist.yaml", false, "no such file or directory"},
		{"not_valid_yaml", "test_invalid_yaml.yaml", false, "yaml: unmarshal errors"},
		{"missing_yaml_fields", "test_missing_name.yaml", false, "Key \"name\" is required in struct \"ImageDefinition\", but is not in the YAML file!"},
		{"private_ppa_without_fingerprint", "test_private_ppa_without_fingerprint.yaml", false, "Fingerprint is required for private PPAs"},
	}
	for _, tc := range testCases {
		t.Run("test_yaml_schema_"+tc.name, func(t *testing.T) {
			asserter := helper.Asserter{T: t}
			saveCWD := helper.SaveCWD()
			defer saveCWD()

			var stateMachine ClassicStateMachine
			stateMachine.commonFlags, stateMachine.stateMachineFlags = helper.InitCommonOpts()
			stateMachine.parent = &stateMachine
			stateMachine.Args.ImageDefinition = filepath.Join("testdata", "image_definitions",
				tc.imageDefinition)
			err := stateMachine.parseImageDefinition()

			if tc.shouldPass {
				asserter.AssertErrNil(err, false)
			} else {
				asserter.AssertErrContains(err, tc.expectedError)
			}
		})
	}
}

// TestFailedParseImageDefinition mocks function calls to test
// failure cases in the parseImageDefinition state
func TestFailedParseImageDefinition(t *testing.T) {
	t.Run("test_failed_parse_image_definition", func(t *testing.T) {
		asserter := helper.Asserter{T: t}
		saveCWD := helper.SaveCWD()
		defer saveCWD()

		var stateMachine ClassicStateMachine
		stateMachine.commonFlags, stateMachine.stateMachineFlags = helper.InitCommonOpts()
		stateMachine.parent = &stateMachine
		stateMachine.Args.ImageDefinition = filepath.Join("testdata", "image_definitions",
			"test_valid.yaml")

		// mock helper.SetDefaults
		helperSetDefaults = mockSetDefaults
		defer func() {
			helperSetDefaults = helper.SetDefaults
		}()
		err := stateMachine.parseImageDefinition()
		asserter.AssertErrContains(err, "Test Error")
		helperSetDefaults = helper.SetDefaults

		// mock helper.CheckEmptyFields
		helperCheckEmptyFields = mockCheckEmptyFields
		defer func() {
			helperCheckEmptyFields = helper.CheckEmptyFields
		}()
		err = stateMachine.parseImageDefinition()
		asserter.AssertErrContains(err, "Test Error")
		helperCheckEmptyFields = helper.CheckEmptyFields

		// mock gojsonschema.Validate
		gojsonschemaValidate = mockGojsonschemaValidateError
		defer func() {
			gojsonschemaValidate = gojsonschema.Validate
		}()
		err = stateMachine.parseImageDefinition()
		asserter.AssertErrContains(err, "Schema validation returned an error")
		gojsonschemaValidate = gojsonschema.Validate
	})
}

// TestCalculateStates reads in a variety of yaml files and ensures
// that the correct states are added to the state machine
// TODO: manually assemble the image definitions instead of relying on the parseImageDefinition() function to make this more of a unit test
func TestCalculateStates(t *testing.T) {
	testCases := []struct {
		name            string
		imageDefinition string
		expectedStates  []string
	}{
		{"state_build_gadget", "test_build_gadget.yaml", []string{"build_gadget_tree", "load_gadget_yaml"}},
		{"state_prebuilt_gadget", "test_prebuilt_gadget.yaml", []string{"prepare_gadget_tree", "load_gadget_yaml"}},
		{"extract_rootfs_tar", "test_extract_rootfs_tar.yaml", []string{"extract_rootfs_tar"}},
		{"build_rootfs_from_seed", "test_rootfs_seed.yaml", []string{"germinate"}},
		{"build_rootfs_from_tasks", "test_rootfs_tasks.yaml", []string{"build_rootfs_from_tasks"}},
		{"customization_states", "test_customization.yaml", []string{"customize_cloud_init", "perform_manual_customization"}},
	}
	for _, tc := range testCases {
		t.Run("test_calcluate_states_"+tc.name, func(t *testing.T) {
			asserter := helper.Asserter{T: t}
			saveCWD := helper.SaveCWD()
			defer saveCWD()

			var stateMachine ClassicStateMachine
			stateMachine.commonFlags, stateMachine.stateMachineFlags = helper.InitCommonOpts()
			stateMachine.parent = &stateMachine
			stateMachine.Args.ImageDefinition = filepath.Join("testdata", "image_definitions", tc.imageDefinition)
			err := stateMachine.parseImageDefinition()
			asserter.AssertErrNil(err, true)

			// now calculate the states and ensure that the expected states are in the slice
			err = stateMachine.calculateStates()
			asserter.AssertErrNil(err, true)

			for _, expectedState := range tc.expectedStates {
				stateFound := false
				for _, state := range stateMachine.states {
					if expectedState == state.name {
						stateFound = true
					}
				}
				if !stateFound {
					t.Errorf("state %s should exist in %v, but does not",
						expectedState, stateMachine.states)
				}
			}
		})
	}
}

// TestFailedCalculateStates tests that the calculateStates
// function fails if the value of --until or --thru is not
// in the calculated list of states
func TestFailedCalculateStates(t *testing.T) {
	t.Run("test_failed_calcluate_states", func(t *testing.T) {
		asserter := helper.Asserter{T: t}
		saveCWD := helper.SaveCWD()
		defer saveCWD()

		var stateMachine ClassicStateMachine
		stateMachine.commonFlags, stateMachine.stateMachineFlags = helper.InitCommonOpts()
		stateMachine.parent = &stateMachine
		stateMachine.ImageDef = ImageDefinition{
			Gadget: &GadgetType{
				GadgetType: "git",
			},
			Rootfs: &RootfsType{
				ArchiveTasks: []string{"test"},
			},
			Customization: &CustomizationType{},
		}

		stateMachine.stateMachineFlags.Thru = "fake_state"

		// now calculate the states and ensure that the expected states are in the slice
		err := stateMachine.calculateStates()
		asserter.AssertErrContains(err, "not a valid state name")
	})
}

// TestPrintStates ensures the states are printed to stdout when the --debug flag is set
func TestPrintStates(t *testing.T) {
	t.Run("test_print_states", func(t *testing.T) {
		asserter := helper.Asserter{T: t}
		saveCWD := helper.SaveCWD()
		defer saveCWD()

		var stateMachine ClassicStateMachine
		stateMachine.commonFlags, stateMachine.stateMachineFlags = helper.InitCommonOpts()
		stateMachine.parent = &stateMachine
		stateMachine.commonFlags.Debug = true
		stateMachine.Args.ImageDefinition = filepath.Join("testdata", "image_definitions", "test_valid.yaml")
		err := stateMachine.parseImageDefinition()
		asserter.AssertErrNil(err, true)

		// capture stdout, calculate the states, and ensure they were printed
		stdout, restoreStdout, err := helper.CaptureStd(&os.Stdout)
		defer restoreStdout()
		asserter.AssertErrNil(err, true)

		err = stateMachine.calculateStates()
		asserter.AssertErrNil(err, true)

		// restore stdout and examine what was printed
		restoreStdout()
		readStdout, err := ioutil.ReadAll(stdout)
		asserter.AssertErrNil(err, true)

		expectedStates := `The calculated states are as follows:
[0] build_gadget_tree
[1] prepare_gadget_tree
[2] load_gadget_yaml
[3] germinate
[4] create_chroot
[5] install_packages
[6] populate_rootfs_contents
[7] customize_cloud_init
[8] generate_disk_info
[9] calculate_rootfs_size
[10] populate_bootfs_contents
[11] populate_prepare_partitions
[12] make_disk
[13] generate_manifest
[14] finish
`
		if !strings.Contains(string(readStdout), expectedStates) {
			t.Errorf("Expected states to be printed in output:\n\"%s\"\n but got \n\"%s\"\n instead",
				expectedStates, string(readStdout))
		}
	})
}

// TestFailedValidateInputClassic tests a failure in the Setup() function when validating common input
func TestFailedValidateInputClassic(t *testing.T) {
	t.Run("test_failed_validate_input", func(t *testing.T) {
		asserter := helper.Asserter{T: t}
		saveCWD := helper.SaveCWD()
		defer saveCWD()

		// use both --until and --thru to trigger this failure
		var stateMachine ClassicStateMachine
		stateMachine.commonFlags, stateMachine.stateMachineFlags = helper.InitCommonOpts()
		stateMachine.stateMachineFlags.Until = "until-test"
		stateMachine.stateMachineFlags.Thru = "thru-test"

		err := stateMachine.Setup()
		asserter.AssertErrContains(err, "cannot specify both --until and --thru")
		os.RemoveAll(stateMachine.stateMachineFlags.WorkDir)
	})
}

// TestFailedReadMetadataClassic tests a failed metadata read by passing --resume with no previous partial state machine run
func TestFailedReadMetadataClassic(t *testing.T) {
	t.Run("test_failed_read_metadata", func(t *testing.T) {
		asserter := helper.Asserter{T: t}
		saveCWD := helper.SaveCWD()
		defer saveCWD()

		// start a --resume with no previous SM run
		var stateMachine ClassicStateMachine
		stateMachine.commonFlags, stateMachine.stateMachineFlags = helper.InitCommonOpts()
		stateMachine.stateMachineFlags.Resume = true
		stateMachine.stateMachineFlags.WorkDir = testDir

		err := stateMachine.Setup()
		asserter.AssertErrContains(err, "error reading metadata file")
		os.RemoveAll(stateMachine.stateMachineFlags.WorkDir)
	})
}

// TestPrepareGadgetTree runs prepareGadgetTree() and ensures the gadget_tree files
// are placed in the correct locations
func TestPrepareGadgetTree(t *testing.T) {
	t.Run("test_prepare_gadget_tree", func(t *testing.T) {
		asserter := helper.Asserter{T: t}
		saveCWD := helper.SaveCWD()
		defer saveCWD()

		var stateMachine ClassicStateMachine
		stateMachine.commonFlags, stateMachine.stateMachineFlags = helper.InitCommonOpts()

		err := stateMachine.prepareGadgetTree()
		asserter.AssertErrNil(err, true)

		os.RemoveAll(stateMachine.stateMachineFlags.WorkDir)
	})
}

// TestFailedPrepareGadgetTree tests failures in os, osutil, and ioutil libraries
func TestFailedPrepareGadgetTree(t *testing.T) {
	t.Run("test_failed_prepare_gadget_tree", func(t *testing.T) {
		// currently a no-op, waiting for prepareGadgetTree
		// to be converted to the new ubuntu-image classic
		// design. This will have ubuntu-image build the
		// gadget tree rather than relying on the user
		// to have done this ahead of time
		t.Skip()
	})
}

// TestBuildRootfsFromTasks unit tests the buildRootfsFromTasks function
func TestBuildRootfsFromTasks(t *testing.T) {
	t.Run("test_build_rootfs_from_tasks", func(t *testing.T) {
		asserter := helper.Asserter{T: t}
		saveCWD := helper.SaveCWD()
		defer saveCWD()

		var stateMachine ClassicStateMachine
		stateMachine.commonFlags, stateMachine.stateMachineFlags = helper.InitCommonOpts()

		err := stateMachine.buildRootfsFromTasks()
		asserter.AssertErrNil(err, true)

		os.RemoveAll(stateMachine.stateMachineFlags.WorkDir)
	})
}

// TestExtractRootfsTar unit tests the extractRootfsTar function
func TestExtractRootfsTar(t *testing.T) {
	t.Run("test_extract_rootfs_tar", func(t *testing.T) {
		asserter := helper.Asserter{T: t}
		saveCWD := helper.SaveCWD()
		defer saveCWD()

		var stateMachine ClassicStateMachine
		stateMachine.commonFlags, stateMachine.stateMachineFlags = helper.InitCommonOpts()

		err := stateMachine.extractRootfsTar()
		asserter.AssertErrNil(err, true)

		os.RemoveAll(stateMachine.stateMachineFlags.WorkDir)
	})
}

// TestCustomizeCloudInit unit tests the customizeCloudInit function
func TestCustomizeCloudInit(t *testing.T) {
	t.Run("test_customize_cloud_init", func(t *testing.T) {
		asserter := helper.Asserter{T: t}
		saveCWD := helper.SaveCWD()
		defer saveCWD()

		var stateMachine ClassicStateMachine
		stateMachine.commonFlags, stateMachine.stateMachineFlags = helper.InitCommonOpts()

		err := stateMachine.customizeCloudInit()
		asserter.AssertErrNil(err, true)

		os.RemoveAll(stateMachine.stateMachineFlags.WorkDir)
	})
}

// TestSetupExtraPPAs unit tests the setupExtraPPAs function
func TestSetupExtraPPAs(t *testing.T) {
	t.Run("test_setup_extra_PPAs", func(t *testing.T) {
		asserter := helper.Asserter{T: t}
		saveCWD := helper.SaveCWD()
		defer saveCWD()

		var stateMachine ClassicStateMachine
		stateMachine.commonFlags, stateMachine.stateMachineFlags = helper.InitCommonOpts()

		err := stateMachine.setupExtraPPAs()
		asserter.AssertErrNil(err, true)

		os.RemoveAll(stateMachine.stateMachineFlags.WorkDir)
	})
}

// TestInstallExtraPackages unit tests the installExtraPackages function
func TestInstallExtraPackages(t *testing.T) {
	t.Run("test_install_extra_packages", func(t *testing.T) {
		asserter := helper.Asserter{T: t}
		saveCWD := helper.SaveCWD()
		defer saveCWD()

		var stateMachine ClassicStateMachine
		stateMachine.commonFlags, stateMachine.stateMachineFlags = helper.InitCommonOpts()

		err := stateMachine.installExtraPackages()
		asserter.AssertErrNil(err, true)

		os.RemoveAll(stateMachine.stateMachineFlags.WorkDir)
	})
}

// TestManualCustomization unit tests the manualCustomization function
func TestManualCustomization(t *testing.T) {
	t.Run("test_manual_customization", func(t *testing.T) {
		asserter := helper.Asserter{T: t}
		saveCWD := helper.SaveCWD()
		defer saveCWD()

		var stateMachine ClassicStateMachine
		stateMachine.commonFlags, stateMachine.stateMachineFlags = helper.InitCommonOpts()
		stateMachine.parent = &stateMachine

		stateMachine.ImageDef = ImageDefinition {
			Architecture: getHostArch(),
			Series: getHostSuite(),
			Rootfs: &RootfsType {
				Archive: "ubuntu",
			},
			Customization: &CustomizationType {
				Manual: &ManualType {
					CopyFile: []*CopyFileType {
						{
							Source: filepath.Join("testdata", "test_script"),
							Dest: "/test_copy_file",
						},
					},
					TouchFile: []*TouchFileType {
						{
							TouchPath: "/test_touch_file",
						},
					},
					Execute: []*ExecuteType {
						{
							// the file we already copied creates a file /test_execute
							ExecutePath: "/test_copy_file",
						},
					},
					AddUser: []*AddUserType {
						{
							UserName: "testuser",
							UserID: "123456",
						},
					},
					AddGroup: []*AddGroupType {
						{
							GroupName: "testgroup",
							GroupID: "456789",
						},
					},
				},
			},
		}

		// need workdir set up for this
		err := stateMachine.makeTemporaryDirectories()
		asserter.AssertErrNil(err, true)

		// also create chroot
		err = stateMachine.createChroot()
		asserter.AssertErrNil(err, true)

		err = stateMachine.manualCustomization()
		asserter.AssertErrNil(err, true)

<<<<<<< HEAD
		// Check that the correct files exist
		testFiles := []string{"test_copy_file", "test_touch_file", "test_execute"}
		for _, fileName := range testFiles {
			_, err := os.Stat(filepath.Join(stateMachine.tempDirs.chroot, fileName))
			if err != nil {
				t.Errorf("file %s should exist, but it does not", fileName)
			}
		}

		// Check that the test user exists with the correct uid
		passwdFile := filepath.Join(stateMachine.tempDirs.chroot, "etc", "passwd")
		passwdContents, err := ioutil.ReadFile(passwdFile)
		asserter.AssertErrNil(err, true)
		if !strings.Contains(string(passwdContents), "testuser:x:123456") {
			t.Errorf("Test user was not created in the chroot")
		}

		// Check that the test group exists with the correct gid
		groupFile := filepath.Join(stateMachine.tempDirs.chroot, "etc", "group")
		groupContents, err := ioutil.ReadFile(groupFile)
		asserter.AssertErrNil(err, true)
		if !strings.Contains(string(groupContents), "testgroup:x:456789") {
			t.Errorf("Test group was not created in the chroot")
		}

		os.RemoveAll(stateMachine.stateMachineFlags.WorkDir)
	})
}

// TestFailedManualCustomization tests failures in the manualCustomization function
func TestFailedManualCustomization(t *testing.T) {
	t.Run("test_failed_manual_customization", func(t *testing.T) {
		asserter := helper.Asserter{T: t}
		saveCWD := helper.SaveCWD()
		defer saveCWD()

		var stateMachine ClassicStateMachine
		stateMachine.commonFlags, stateMachine.stateMachineFlags = helper.InitCommonOpts()
		stateMachine.parent = &stateMachine

		stateMachine.ImageDef = ImageDefinition {
			Customization: &CustomizationType {
				Manual: &ManualType {
					TouchFile: []*TouchFileType {
						{
							TouchPath: filepath.Join("this", "path", "does", "not", "exist"),
						},
					},
				},
			},
		}

		err := stateMachine.manualCustomization()
		asserter.AssertErrContains(err, "no such file or directory")
=======
		os.RemoveAll(stateMachine.stateMachineFlags.WorkDir)
>>>>>>> 9dbb3812
	})
}

// TestPrepareClassicImage unit tests the prepareClassicImage function
func TestPrepareClassicImage(t *testing.T) {
	t.Run("test_prepare_classic_image", func(t *testing.T) {
		asserter := helper.Asserter{T: t}
		saveCWD := helper.SaveCWD()
		defer saveCWD()

		var stateMachine ClassicStateMachine
		stateMachine.commonFlags, stateMachine.stateMachineFlags = helper.InitCommonOpts()

		err := stateMachine.prepareClassicImage()
		asserter.AssertErrNil(err, true)

		os.RemoveAll(stateMachine.stateMachineFlags.WorkDir)
	})
}

// TODO replace this with fakeExecCommand that sil2100 wrote
// TestFailedLiveBuildCommands tests the scenario where calls to `lb` fail
// this is accomplished by temporarily replacing lb on disk with a test script
/*func TestFailedLiveBuildCommands(t *testing.T) {
	testCases := []struct {
		name       string
		testScript string
	}{
		{"failed_lb_config", "lb_config_fail"},
		{"failed_lb_build", "lb_build_fail"},
	}
	for _, tc := range testCases {
		t.Run("test_"+tc.name, func(t *testing.T) {
			asserter := helper.Asserter{T: t}
			saveCWD := helper.SaveCWD()
			defer saveCWD()

			var stateMachine ClassicStateMachine
			stateMachine.commonFlags, stateMachine.stateMachineFlags = helper.InitCommonOpts()
			stateMachine.Opts.Project = "ubuntu-cpc"
			stateMachine.Opts.Subproject = "fakeproject"
			stateMachine.Opts.Subarch = "fakearch"
			stateMachine.Opts.WithProposed = true
			stateMachine.Opts.ExtraPPAs = []string{"ppa:fake_user/fakeppa"}
			stateMachine.Args.GadgetTree = filepath.Join("testdata", "gadget_tree")
			stateMachine.parent = &stateMachine

			scriptPath := filepath.Join("testscripts", tc.testScript)
			// save the original lb
			whichLb := *exec.Command("which", "lb")
			lbLocationBytes, _ := whichLb.Output()
			lbLocation := strings.TrimSpace(string(lbLocationBytes))
			// ensure the backup doesn't exist
			os.Remove(lbLocation + ".bak")
			err := os.Rename(lbLocation, lbLocation+".bak")
			asserter.AssertErrNil(err, true)

			err = osutil.CopyFile(scriptPath, lbLocation, 0)
			asserter.AssertErrNil(err, true)
			defer func() {
				os.Remove(lbLocation)
				os.Rename(lbLocation+".bak", lbLocation)
			}()

			// need workdir set up for this
			err = stateMachine.makeTemporaryDirectories()
			asserter.AssertErrNil(err, true)

			// also need unpack set up
			err = os.Mkdir(stateMachine.tempDirs.unpack, 0755)
			asserter.AssertErrNil(err, true)

			err = stateMachine.runLiveBuild()
			asserter.AssertErrContains(err, "Error running command")
			os.RemoveAll(stateMachine.stateMachineFlags.WorkDir)
		})
	}
}*/

// TestPopulateClassicRootfsContents runs the state machine through populate_rootfs_contents and examines
// the rootfs to ensure at least some of the correct file are in place
func TestPopulateClassicRootfsContents(t *testing.T) {
	t.Run("test_populate_classic_rootfs_contents", func(t *testing.T) {
		if runtime.GOARCH != "amd64" {
			t.Skip("Test for amd64 only")
		}
		asserter := helper.Asserter{T: t}
		saveCWD := helper.SaveCWD()
		defer saveCWD()

		var stateMachine ClassicStateMachine
		stateMachine.commonFlags, stateMachine.stateMachineFlags = helper.InitCommonOpts()
		stateMachine.parent = &stateMachine
		stateMachine.Args.ImageDefinition = filepath.Join("testdata", "image_definitions",
			"test_valid.yaml")

		err := stateMachine.populateClassicRootfsContents()
		asserter.AssertErrNil(err, true)

		os.RemoveAll(stateMachine.stateMachineFlags.WorkDir)

		// check the files before Teardown
		/*fileList := []string{filepath.Join("etc", "shadow"),
			filepath.Join("etc", "systemd"),
			filepath.Join("boot", "vmlinuz"),
			filepath.Join("boot", "grub"),
			filepath.Join("usr", "lib")}
		for _, file := range fileList {
			_, err := os.Stat(filepath.Join(stateMachine.tempDirs.rootfs, file))
			if err != nil {
				if os.IsNotExist(err) {
					t.Errorf("File %s should exist, but does not", file)
				}
			}
		}

		// check /etc/fstab contents to test the scenario where the regex replaced an
		// existing filesystem label with LABEL=writable
		fstab, err := ioutilReadFile(filepath.Join(stateMachine.tempDirs.rootfs,
			"etc", "fstab"))
		if err != nil {
			t.Errorf("Error reading fstab to check regex")
		}
		correctLabel := "LABEL=writable"
		if !strings.Contains(string(fstab), correctLabel) {
			t.Errorf("Expected fstab contents %s to contain %s",
				string(fstab), correctLabel)
		}

		// check that extra snaps were added to the rootfs
		for _, snap := range stateMachine.commonFlags.Snaps {
			if strings.Contains(snap, "/") {
				snap = strings.Split(snap, "/")[0]
			}
			if strings.Contains(snap, "=") {
				snap = strings.Split(snap, "=")[0]
			}
			filePath := filepath.Join(stateMachine.tempDirs.rootfs,
				"var", "snap", snap)
			if !osutil.FileExists(filePath) {
				t.Errorf("File %s should exist but it does not", filePath)
			}
		}*/
	})
}

// TestFailedPopulateClassicRootfsContents tests failed scenarios in populateClassicRootfsContents
// this is accomplished by mocking functions
/*func TestFailedPopulateClassicRootfsContents(t *testing.T) {
	t.Run("test_failed_populate_classic_rootfs_contents", func(t *testing.T) {
		asserter := helper.Asserter{T: t}
		var stateMachine ClassicStateMachine
		stateMachine.commonFlags, stateMachine.stateMachineFlags = helper.InitCommonOpts()
		stateMachine.parent = &stateMachine
		stateMachine.Opts.Filesystem = filepath.Join("testdata", "filesystem")
		stateMachine.commonFlags.CloudInit = filepath.Join("testdata", "user-data")

		// need workdir set up for this
		err := stateMachine.makeTemporaryDirectories()
		asserter.AssertErrNil(err, true)

		// mock ioutil.ReadDir
		ioutilReadDir = mockReadDir
		defer func() {
			ioutilReadDir = ioutil.ReadDir
		}()
		err = stateMachine.populateClassicRootfsContents()
		asserter.AssertErrContains(err, "Error reading unpack/chroot dir")
		ioutilReadDir = ioutil.ReadDir

		// mock osutil.CopySpecialFile
		osutilCopySpecialFile = mockCopySpecialFile
		defer func() {
			osutilCopySpecialFile = osutil.CopySpecialFile
		}()
		err = stateMachine.populateClassicRootfsContents()
		asserter.AssertErrContains(err, "Error copying rootfs")
		osutilCopySpecialFile = osutil.CopySpecialFile

		// mock ioutil.WriteFile
		ioutilWriteFile = mockWriteFile
		defer func() {
			ioutilWriteFile = ioutil.WriteFile
		}()
		err = stateMachine.populateClassicRootfsContents()
		asserter.AssertErrContains(err, "Error writing to fstab")
		ioutilWriteFile = ioutil.WriteFile

		// mock os.MkdirAll
		osMkdirAll = mockMkdirAll
		defer func() {
			osMkdirAll = os.MkdirAll
		}()
		err = stateMachine.populateClassicRootfsContents()
		asserter.AssertErrContains(err, "Error creating cloud-init dir")
		osMkdirAll = os.MkdirAll

		// mock os.OpenFile
		osOpenFile = mockOpenFile
		defer func() {
			osOpenFile = os.OpenFile
		}()
		err = stateMachine.populateClassicRootfsContents()
		asserter.AssertErrContains(err, "Error opening cloud-init meta-data file")
		osOpenFile = os.OpenFile

		// mock osutil.CopyFile
		osutilCopyFile = mockCopyFile
		defer func() {
			osutilCopyFile = osutil.CopyFile
		}()
		err = stateMachine.populateClassicRootfsContents()
		asserter.AssertErrContains(err, "Error copying cloud-init")
		osutilCopyFile = osutil.CopyFile
	})
}

// TestFilesystemFlag makes sure that with the --filesystem flag the specified filesystem is copied
// to the rootfs directory
func TestFilesystemFlag(t *testing.T) {
	t.Run("test_filesystem_flag", func(t *testing.T) {
		asserter := helper.Asserter{T: t}
		var stateMachine ClassicStateMachine
		stateMachine.commonFlags, stateMachine.stateMachineFlags = helper.InitCommonOpts()
		stateMachine.parent = &stateMachine
		stateMachine.Opts.Filesystem = filepath.Join("testdata", "filesystem")

		// need workdir set up for this
		err := stateMachine.makeTemporaryDirectories()
		asserter.AssertErrNil(err, true)

		err = stateMachine.populateClassicRootfsContents()
		asserter.AssertErrNil(err, true)

		// check that the specified filesystem was copied over
		if _, err := os.Stat(filepath.Join(stateMachine.tempDirs.rootfs, "testfile")); err != nil {
			t.Errorf("Failed to copy --filesystem to rootfs")
		}

		// the included filesystem contains an invalid /etc/fstab. Make sure it
		// was overwritten to have a valid /etc/fstab
		fstab, err := ioutilReadFile(filepath.Join(stateMachine.tempDirs.rootfs,
			"etc", "fstab"))
		if err != nil {
			t.Errorf("Error reading fstab to check regex")
		}
		correctLabel := "LABEL=writable   /    ext4   defaults    0 0"
		if !strings.Contains(string(fstab), correctLabel) {
			t.Errorf("Expected fstab contents %s to contain %s",
				string(fstab), correctLabel)
		}
	})
}
*/
// TestGeneratePackageManifest tests if classic image manifest generation works
func TestGeneratePackageManifest(t *testing.T) {
	t.Run("test_generate_package_manifest", func(t *testing.T) {
		asserter := helper.Asserter{T: t}

		// Setup the exec.Command mock
		testCaseName = "TestGeneratePackageManifest"
		execCommand = fakeExecCommand
		defer func() {
			execCommand = exec.Command
		}()
		// We need the output directory set for this
		outputDir, err := ioutil.TempDir("/tmp", "ubuntu-image-")
		asserter.AssertErrNil(err, true)
		defer os.RemoveAll(outputDir)

		var stateMachine ClassicStateMachine
		stateMachine.commonFlags, stateMachine.stateMachineFlags = helper.InitCommonOpts()
		stateMachine.parent = &stateMachine
		stateMachine.commonFlags.OutputDir = outputDir
		osMkdirAll(stateMachine.commonFlags.OutputDir, 0755)

		err = stateMachine.generatePackageManifest()
		asserter.AssertErrNil(err, true)

		os.RemoveAll(stateMachine.stateMachineFlags.WorkDir)
		// Check if manifest file got generated and if it has expected contents
		/*manifestPath := filepath.Join(stateMachine.commonFlags.OutputDir, "filesystem.manifest")
		manifestBytes, err := ioutil.ReadFile(manifestPath)
		asserter.AssertErrNil(err, true)
		// The order of packages shouldn't matter
		examplePackages := []string{"foo 1.2", "bar 1.4-1ubuntu4.1", "libbaz 0.1.3ubuntu2"}
		for _, pkg := range examplePackages {
			if !strings.Contains(string(manifestBytes), pkg) {
				t.Errorf("filesystem.manifest does not contain expected package: %s", pkg)
			}
		}*/
	})
}

/*
// TestFailedGeneratePackageManifest tests if classic manifest generation failures are reported
func TestFailedGeneratePackageManifest(t *testing.T) {
	t.Run("test_failed_generate_package_manifest", func(t *testing.T) {
		asserter := helper.Asserter{T: t}

		// Setup the exec.Command mock - version from the success test
		testCaseName = "TestGeneratePackageManifest"
		execCommand = fakeExecCommand
		defer func() {
			execCommand = exec.Command
		}()
		// Setup the mock for os.Create, making those fail
		osCreate = mockCreate
		defer func() {
			osCreate = os.Create
		}()

		var stateMachine ClassicStateMachine
		stateMachine.commonFlags, stateMachine.stateMachineFlags = helper.InitCommonOpts()
		stateMachine.parent = &stateMachine
		stateMachine.commonFlags.OutputDir = "/test/path"

		err := stateMachine.generatePackageManifest()
		asserter.AssertErrContains(err, "Error creating manifest file")
	})
}

// TestExtraSnapsWithFilesystem tests that using --snap along with --filesystem preseeds the snaps
// in the resulting root filesystem
func TestExtraSnapsWithFilesystem(t *testing.T) {
	t.Run("test_extra_snaps_with_filesystem", func(t *testing.T) {
		if runtime.GOARCH != "amd64" {
			t.Skip("Test for amd64 only")
		}
		asserter := helper.Asserter{T: t}
		var stateMachine ClassicStateMachine
		stateMachine.commonFlags, stateMachine.stateMachineFlags = helper.InitCommonOpts()
		stateMachine.parent = &stateMachine
		stateMachine.Opts.Filesystem = filepath.Join("testdata", "filesystem")
		stateMachine.commonFlags.Snaps = []string{"hello"}

		// need workdir set up for this
		err := stateMachine.makeTemporaryDirectories()
		asserter.AssertErrNil(err, true)

		// copy the filesystem over before attempting to preseed it
		err = stateMachine.populateClassicRootfsContents()
		asserter.AssertErrNil(err, true)

		// call "snap prepare image" to preseed the filesystem.
		// Doing the preseed at the time of the test allows it to
		// run on each architecture and keeps the github repository
		// free of large .snap files
		snapPrepareImage := *exec.Command("snap", "prepare-image", "--arch=amd64",
			"--classic", "--snap=core20", "--snap=snapd", "--snap=lxd",
			filepath.Join("testdata", "modelAssertionClassic"),
			stateMachine.tempDirs.rootfs)
		err = snapPrepareImage.Run()
		asserter.AssertErrNil(err, true)

		// now call prepateClassicImage to simulate using --snap with --filesystem
		err = stateMachine.prepareClassicImage()
		asserter.AssertErrNil(err, true)

		// Ensure that the hello snap was preseeded in the filesystem and the
		// snaps that were already there haven't been removed
		snapList := []string{"hello", "lxd", "core20", "snapd"}
		for _, snap := range snapList {
			snapGlob := filepath.Join(stateMachine.tempDirs.rootfs,
				"var", "lib", "snapd", "snaps", snap+"*.snap")
			snapFile, _ := filepath.Glob(snapGlob)
			if len(snapFile) == 0 {
				if os.IsNotExist(err) {
					t.Errorf("File %s should exist, but does not", snapGlob)
				}
			}
		}
	})
}

// TestFailedPrepareClassiImage tests various failure scenarios in the prepateClassicImage function
func TestFailedPrepareClassicImage(t *testing.T) {
	t.Run("test_failed_prepare_classic_image", func(t *testing.T) {
		asserter := helper.Asserter{T: t}
		var stateMachine ClassicStateMachine
		stateMachine.commonFlags, stateMachine.stateMachineFlags = helper.InitCommonOpts()
		stateMachine.parent = &stateMachine
		stateMachine.Opts.Filesystem = filepath.Join("testdata", "filesystem")

		// need workdir set up for this
		err := stateMachine.makeTemporaryDirectories()
		asserter.AssertErrNil(err, true)

		// copy the filesystem over before attempting to preseed it
		err = stateMachine.populateClassicRootfsContents()
		asserter.AssertErrNil(err, true)

		// call "snap prepare image" to preseed the filesystem.
		// Doing the preseed at the time of the test allows it to
		// run on each architecture and keeps the github repository
		// free of large .snap files
		snapPrepareImage := *exec.Command("snap", "prepare-image", "--arch=amd64",
			"--classic", "--snap=core20", "--snap=snapd", "--snap=lxd",
			filepath.Join("testdata", "modelAssertionClassic"),
			stateMachine.tempDirs.rootfs)
		err = snapPrepareImage.Run()
		asserter.AssertErrNil(err, true)

		// set an invalid value for --snap to cause an error in
		// parseSnapsAndChannels
		stateMachine.commonFlags.Snaps = []string{"hello=test=invalid"}
		err = stateMachine.prepareClassicImage()
		asserter.AssertErrContains(err, "Invalid syntax passed to --snap")
		os.RemoveAll(filepath.Join(stateMachine.stateMachineFlags.WorkDir, "model"))

		// set a valid value for --snap and mock seed.Open to simulate
		// a failure reading the seed
		stateMachine.commonFlags.Snaps = []string{"hello"}
		seedOpen = mockSeedOpen
		defer func() {
			seedOpen = seed.Open
		}()
		err = stateMachine.prepareClassicImage()
		asserter.AssertErrContains(err, "Error removing preseeded snaps")
		seedOpen = seed.Open
		os.RemoveAll(filepath.Join(stateMachine.stateMachineFlags.WorkDir, "model"))

		// mock osutil.CopyFile
		osutilCopyFile = mockCopyFile
		defer func() {
			osutilCopyFile = osutil.CopyFile
		}()
		err = stateMachine.prepareClassicImage()
		asserter.AssertErrContains(err, "Error copying model")
		osutilCopyFile = osutil.CopyFile
		os.RemoveAll(filepath.Join(stateMachine.stateMachineFlags.WorkDir, "model"))

		// mock image.Prepare
		stateMachine.commonFlags.Snaps = []string{"hello"}
		imagePrepare = mockImagePrepare
		defer func() {
			imagePrepare = image.Prepare
		}()
		err = stateMachine.prepareClassicImage()
		asserter.AssertErrContains(err, "Error preparing image")
		imagePrepare = image.Prepare

		os.RemoveAll(stateMachine.stateMachineFlags.WorkDir)
	})
}*/

// TestSuccessfulClassicRun runs through a full classic state machine run and ensures
// it is successful
func TestSuccessfulClassicRun(t *testing.T) {
	t.Run("test_successful_classic_run", func(t *testing.T) {
		asserter := helper.Asserter{T: t}
		saveCWD := helper.SaveCWD()
		defer saveCWD()

		var stateMachine ClassicStateMachine
		stateMachine.commonFlags, stateMachine.stateMachineFlags = helper.InitCommonOpts()
		stateMachine.parent = &stateMachine
		stateMachine.commonFlags.Debug = true
		stateMachine.Args.ImageDefinition = filepath.Join("testdata", "image_definitions",
			"test_amd64.yaml")

		err := stateMachine.Setup()
		asserter.AssertErrNil(err, true)

		err = stateMachine.Run()
		asserter.AssertErrNil(err, true)

		// make sure packages were successfully installed from public and private ppas
		files := []string{
			filepath.Join(stateMachine.tempDirs.chroot, "usr", "bin", "hello-ubuntu-image-public"),
			filepath.Join(stateMachine.tempDirs.chroot, "usr", "bin", "hello-ubuntu-image-private"),
		}
		for _, file := range files {
			_, err = os.Stat(file)
			asserter.AssertErrNil(err, true)
		}

		err = stateMachine.Teardown()
		asserter.AssertErrNil(err, true)

		os.RemoveAll(stateMachine.stateMachineFlags.WorkDir)
	})
}

// TestCheckEmptyFields unit tests the helper.CheckEmptyFields function
func TestCheckEmptyFields(t *testing.T) {
	// define the struct we will use to test
	type testStruct struct {
		A string `yaml:"a" json:"fieldA,required"`
		B string `yaml:"b" json:"fieldB"`
		C string `yaml:"c" json:"fieldC,omitempty"`
	}

	// generate the schema for our testStruct
	var jsonReflector jsonschema.Reflector
	schema := jsonReflector.Reflect(&testStruct{})

	// now run CheckEmptyFields with a variety of test data
	// to ensure the correct return values
	testCases := []struct {
		name       string
		structData testStruct
		shouldPass bool
	}{
		{"success", testStruct{A: "foo", B: "bar", C: "baz"}, true},
		{"missing_explicitly_required", testStruct{B: "bar", C: "baz"}, false},
		{"missing_implicitly_required", testStruct{A: "foo", C: "baz"}, false},
		{"missing_omitempty", testStruct{A: "foo", B: "bar"}, true},
	}
	for _, tc := range testCases {
		t.Run("test_check_empty_fields_"+tc.name, func(t *testing.T) {
			asserter := helper.Asserter{T: t}

			result := new(gojsonschema.Result)
			err := helper.CheckEmptyFields(&tc.structData, result, schema)
			asserter.AssertErrNil(err, false)
			schema.Required = append(schema.Required, "fieldA")

			// make sure validation will fail only when expected
			if tc.shouldPass && !result.Valid() {
				t.Error("CheckEmptyFields added errors when it should not have")
			}
			if !tc.shouldPass && result.Valid() {
				t.Error("CheckEmptyFields did NOT add errors when it should have")
			}

		})
	}
}

// TestGerminate tests the germinate state and ensures some necessary packages are included
func TestGerminate(t *testing.T) {
	testCases := []struct {
		name             string
		flavor           string
		seedURLs         []string
		seedNames        []string
		expectedPackages []string
		expectedSnaps    []string
		vcs              bool
	}{
		{
			"git",
			"ubuntu",
			[]string{"git://git.launchpad.net/~ubuntu-core-dev/ubuntu-seeds/+git/"},
			[]string{"server", "minimal", "standard", "cloud-image"},
			[]string{"python3", "sudo", "cloud-init", "ubuntu-server"},
			[]string{"lxd"},
			true,
		},
		{
			"http",
			"ubuntu",
			[]string{"https://people.canonical.com/~ubuntu-archive/seeds/"},
			[]string{"server", "minimal", "standard", "cloud-image"},
			[]string{"python3", "sudo", "cloud-init", "ubuntu-server"},
			[]string{"lxd"},
			false,
		},
		{
			"bzr+git",
			"ubuntu",
			[]string{"http://bazaar.launchpad.net/~ubuntu-mate-dev/ubuntu-seeds/",
				"git://git.launchpad.net/~ubuntu-core-dev/ubuntu-seeds/+git/",
				"https://people.canonical.com/~ubuntu-archive/seeds/",
			},
			[]string{"desktop", "desktop-common", "standard", "minimal"},
			[]string{"xorg", "wget", "ubuntu-minimal"},
			[]string{},
			true,
		},
	}
	for _, tc := range testCases {
		t.Run("test_germinate_"+tc.name, func(t *testing.T) {
			asserter := helper.Asserter{T: t}
			saveCWD := helper.SaveCWD()
			defer saveCWD()

			var stateMachine ClassicStateMachine
			stateMachine.commonFlags, stateMachine.stateMachineFlags = helper.InitCommonOpts()
			stateMachine.parent = &stateMachine

			// need workdir set up for this
			err := stateMachine.makeTemporaryDirectories()
			asserter.AssertErrNil(err, true)

			hostArch := getHostArch()
			hostSuite := getHostSuite()
			imageDef := ImageDefinition{
				Architecture: hostArch,
				Series:       hostSuite,
				Rootfs: &RootfsType{
					Flavor: tc.flavor,
					Mirror: "http://archive.ubuntu.com/ubuntu/",
					Seed: &SeedType{
						SeedURLs:   tc.seedURLs,
						SeedBranch: hostSuite,
						Names:      tc.seedNames,
						Vcs:        tc.vcs,
					},
				},
			}

			stateMachine.ImageDef = imageDef

			err = stateMachine.germinate()
			asserter.AssertErrNil(err, true)

			// spot check some packages that should remain seeded for a long time
			for _, expectedPackage := range tc.expectedPackages {
				found := false
				for _, seedPackage := range stateMachine.Packages {
					if expectedPackage == seedPackage {
						found = true
					}
				}
				if !found {
					t.Errorf("Expected to find %s in list of packages: %v",
						expectedPackage, stateMachine.Packages)
				}
			}
			// spot check some snaps that should remain seeded for a long time
			for _, expectedSnap := range tc.expectedSnaps {
				found := false
				for _, seedSnap := range stateMachine.Snaps {
					snapName := strings.Split(seedSnap, "=")[0]
					if expectedSnap == snapName {
						found = true
					}
				}
				if !found {
					t.Errorf("Expected to find %s in list of snaps: %v",
						expectedSnap, stateMachine.Snaps)
				}
			}

			os.RemoveAll(stateMachine.stateMachineFlags.WorkDir)
		})
	}
}

// TestFailedGerminate mocks function calls to test
// failure cases in the germinate state
func TestFailedGerminate(t *testing.T) {
	t.Run("test_failed_germinate", func(t *testing.T) {
		asserter := helper.Asserter{T: t}
		saveCWD := helper.SaveCWD()
		defer saveCWD()

		var stateMachine ClassicStateMachine
		stateMachine.commonFlags, stateMachine.stateMachineFlags = helper.InitCommonOpts()
		stateMachine.parent = &stateMachine

		// need workdir set up for this
		err := stateMachine.makeTemporaryDirectories()
		asserter.AssertErrNil(err, true)

		// create a valid imageDefinition
		hostArch := getHostArch()
		hostSuite := getHostSuite()
		imageDef := ImageDefinition{
			Architecture: hostArch,
			Series:       hostSuite,
			Rootfs: &RootfsType{
				Flavor: "ubuntu",
				Mirror: "http://archive.ubuntu.com/ubuntu/",
				Seed: &SeedType{
					SeedURLs:   []string{"git://git.launchpad.net/~ubuntu-core-dev/ubuntu-seeds/+git/"},
					SeedBranch: hostSuite,
					Names:      []string{"server", "minimal", "standard", "cloud-image"},
					Vcs:        true,
				},
			},
		}
		stateMachine.ImageDef = imageDef

		// mock os.Mkdir
		osMkdir = mockMkdir
		defer func() {
			osMkdir = os.Mkdir
		}()
		err = stateMachine.germinate()
		asserter.AssertErrContains(err, "Error creating germinate directory")
		osMkdir = os.Mkdir

		// Setup the exec.Command mock
		testCaseName = "TestFailedGerminate"
		execCommand = fakeExecCommand
		defer func() {
			execCommand = exec.Command
		}()
		err = stateMachine.germinate()
		asserter.AssertErrContains(err, "Error running germinate command")
		execCommand = exec.Command

		// mock os.Open
		osOpen = mockOpen
		defer func() {
			osOpen = os.Open
		}()
		err = stateMachine.germinate()
		asserter.AssertErrContains(err, "Error opening seed file")
		osOpen = os.Open

		os.RemoveAll(stateMachine.stateMachineFlags.WorkDir)
	})
}

// TestBuildGadgetTree tests the successful build of a gadget tree
func TestBuildGadgetTree(t *testing.T) {
	t.Run("test_build_gadget_tree", func(t *testing.T) {
		asserter := helper.Asserter{T: t}
		saveCWD := helper.SaveCWD()
		defer saveCWD()

		var stateMachine ClassicStateMachine
		stateMachine.commonFlags, stateMachine.stateMachineFlags = helper.InitCommonOpts()
		stateMachine.parent = &stateMachine

		// need workdir set up for this
		err := stateMachine.makeTemporaryDirectories()
		asserter.AssertErrNil(err, true)

		// test the directory method
		wd, _ := os.Getwd()
		sourcePath := filepath.Join(wd, "testdata", "gadget_source")
		sourcePath = "file://" + sourcePath
		imageDef := ImageDefinition{
			Gadget: &GadgetType{
				GadgetURL:  sourcePath,
				GadgetType: "directory",
			},
		}

		stateMachine.ImageDef = imageDef

		err = stateMachine.buildGadgetTree()
		asserter.AssertErrNil(err, true)

		// test the git methdo
		imageDef = ImageDefinition{
			Gadget: &GadgetType{
				GadgetURL:    "https://github.com/snapcore/pc-amd64-gadget",
				GadgetType:   "git",
				GadgetBranch: "classic",
			},
		}

		stateMachine.ImageDef = imageDef

		err = stateMachine.buildGadgetTree()
		asserter.AssertErrNil(err, true)

		os.RemoveAll(stateMachine.stateMachineFlags.WorkDir)
	})
}

// TestFailedBuildGadgetTree tests failures in the  buildGadgetTree function
func TestFailedBuildGadgetTree(t *testing.T) {
	t.Run("test_failed_build_gadget_tree", func(t *testing.T) {
		asserter := helper.Asserter{T: t}
		saveCWD := helper.SaveCWD()
		defer saveCWD()

		var stateMachine ClassicStateMachine
		stateMachine.commonFlags, stateMachine.stateMachineFlags = helper.InitCommonOpts()
		stateMachine.parent = &stateMachine

		// need workdir set up for this
		err := stateMachine.makeTemporaryDirectories()
		asserter.AssertErrNil(err, true)

		// mock os.MkdirAll
		osMkdir = mockMkdir
		defer func() {
			osMkdir = os.Mkdir
		}()
		err = stateMachine.buildGadgetTree()
		asserter.AssertErrContains(err, "Error creating scratch/gadget")
		osMkdir = os.Mkdir

		// try to clone a repo that doesn't exist
		imageDef := ImageDefinition{
			Gadget: &GadgetType{
				GadgetURL:  "http://fakerepo.git",
				GadgetType: "git",
			},
		}
		stateMachine.ImageDef = imageDef

		err = stateMachine.buildGadgetTree()
		asserter.AssertErrContains(err, "Error cloning gadget repository")

		// try to copy a file that doesn't exist
		imageDef = ImageDefinition{
			Gadget: &GadgetType{
				GadgetURL:  "file:///fake/file/that/does/not/exist",
				GadgetType: "directory",
			},
		}
		stateMachine.ImageDef = imageDef

		err = stateMachine.buildGadgetTree()
		asserter.AssertErrContains(err, "Error copying gadget source")

		// run a "make" command that will fail by mocking exec.Command
		testCaseName = "TestFailedBuildGadgetTree"
		execCommand = fakeExecCommand
		defer func() {
			execCommand = exec.Command
		}()
		wd, _ := os.Getwd()
		sourcePath := filepath.Join(wd, "testdata", "gadget_source")
		sourcePath = "file://" + sourcePath
		imageDef = ImageDefinition{
			Gadget: &GadgetType{
				GadgetURL:  sourcePath,
				GadgetType: "directory",
			},
		}
		stateMachine.ImageDef = imageDef

		err = stateMachine.buildGadgetTree()
		asserter.AssertErrContains(err, "Error running \"make\" in gadget source")

		os.RemoveAll(stateMachine.stateMachineFlags.WorkDir)
	})
}

// TestCreateChroot runs the createChroot step and spot checks that some
// expected files in the chroot exist
func TestCreateChroot(t *testing.T) {
	t.Run("test_create_chroot", func(t *testing.T) {
		asserter := helper.Asserter{T: t}
		saveCWD := helper.SaveCWD()
		defer saveCWD()

		var stateMachine ClassicStateMachine
		stateMachine.commonFlags, stateMachine.stateMachineFlags = helper.InitCommonOpts()
		stateMachine.parent = &stateMachine
		stateMachine.ImageDef = ImageDefinition{
			Architecture: getHostArch(),
			Series:       getHostSuite(),
			Rootfs: &RootfsType{
				Pocket: "proposed",
			},
		}

		// need workdir set up for this
		err := stateMachine.makeTemporaryDirectories()
		asserter.AssertErrNil(err, true)

		err = stateMachine.createChroot()
		asserter.AssertErrNil(err, true)

		expectedFiles := []string{
			"etc",
			"home",
			"boot",
			"var",
		}
		for _, expectedFile := range expectedFiles {
			fullPath := filepath.Join(stateMachine.tempDirs.chroot, expectedFile)
			_, err := os.Stat(fullPath)
			if err != nil {
				if os.IsNotExist(err) {
					t.Errorf("File \"%s\" should exist, but does not", fullPath)
				}
			}
		}

		// check that security, updates, and proposed were added to /etc/apt/sources.list
		sourcesList := filepath.Join(stateMachine.tempDirs.chroot, "etc", "apt", "sources.list")
		sourcesListData, err := os.ReadFile(sourcesList)
		asserter.AssertErrNil(err, true)

		pockets := []string{
			fmt.Sprintf("%s-updates", stateMachine.ImageDef.Series),
			fmt.Sprintf("%s-security", stateMachine.ImageDef.Series),
			fmt.Sprintf("%s-proposed", stateMachine.ImageDef.Series),
		}

		for _, pocket := range pockets {
			if !strings.Contains(string(sourcesListData), pocket) {
				t.Errorf("%s is not present in /etc/apt/sources.list", pocket)
			}
		}
		os.RemoveAll(stateMachine.stateMachineFlags.WorkDir)
	})
}

// TestFailedCreateChroot tests failure cases in createChroot
func TestFailedCreateChroot(t *testing.T) {
	t.Run("test_failed_create_chroot", func(t *testing.T) {
		asserter := helper.Asserter{T: t}
		saveCWD := helper.SaveCWD()
		defer saveCWD()

		var stateMachine ClassicStateMachine
		stateMachine.commonFlags, stateMachine.stateMachineFlags = helper.InitCommonOpts()
		stateMachine.parent = &stateMachine
		stateMachine.ImageDef = ImageDefinition{
			Architecture: getHostArch(),
			Series:       getHostSuite(),
			Rootfs:       &RootfsType{},
		}

		// need workdir set up for this
		err := stateMachine.makeTemporaryDirectories()
		asserter.AssertErrNil(err, true)

		// mock os.Mkdir
		osMkdir = mockMkdir
		defer func() {
			osMkdir = os.Mkdir
		}()
		err = stateMachine.createChroot()
		asserter.AssertErrContains(err, "Failed to create chroot")
		osMkdir = os.Mkdir

		// Setup the exec.Command mock
		testCaseName = "TestFailedCreateChroot"
		execCommand = fakeExecCommand
		defer func() {
			execCommand = exec.Command
		}()
		err = stateMachine.createChroot()
		asserter.AssertErrContains(err, "Error running debootstrap command")
		execCommand = exec.Command

		os.RemoveAll(stateMachine.stateMachineFlags.WorkDir)
	})
}

// TestFailedInstallPackages tests failure cases in installPackages
func TestFailedInstallPackages(t *testing.T) {
	t.Run("test_failed_install_packages", func(t *testing.T) {
		asserter := helper.Asserter{T: t}
		saveCWD := helper.SaveCWD()
		defer saveCWD()

		var stateMachine ClassicStateMachine
		stateMachine.commonFlags, stateMachine.stateMachineFlags = helper.InitCommonOpts()
		stateMachine.parent = &stateMachine
		stateMachine.ImageDef = ImageDefinition{
			Architecture: getHostArch(),
			Series:       getHostSuite(),
			Rootfs:       &RootfsType{},
			Customization: &CustomizationType{
				ExtraPackages: []*PackageType{
					{
						PackageName: "test1",
					},
				},
			},
		}

		// Setup the exec.Command mock
		testCaseName = "TestFailedInstallPackages"
		execCommand = fakeExecCommand
		defer func() {
			execCommand = exec.Command
		}()
		err := stateMachine.installPackages()
		asserter.AssertErrContains(err, "Error running command")
		execCommand = exec.Command

		os.RemoveAll(stateMachine.stateMachineFlags.WorkDir)
	})
}

// TestFailedAddExtraPPAs tests failure cases in addExtraPPAs
func TestFailedAddExtraPPAs(t *testing.T) {
	t.Run("test_failed_add_extra_ppas", func(t *testing.T) {
		asserter := helper.Asserter{T: t}
		saveCWD := helper.SaveCWD()
		defer saveCWD()

		validPPA := &PPAType{
			PPAName: "canonical-foundations/ubuntu-image",
		}
		invalidPPA := &PPAType{
			PPAName:     "canonical-foundations/ubuntu-image",
			Fingerprint: "TEST FINGERPRINT",
		}
		var stateMachine ClassicStateMachine
		stateMachine.commonFlags, stateMachine.stateMachineFlags = helper.InitCommonOpts()
		stateMachine.parent = &stateMachine
		stateMachine.ImageDef = ImageDefinition{
			Architecture: getHostArch(),
			Series:       getHostSuite(),
			Rootfs:       &RootfsType{},
			Customization: &CustomizationType{
				ExtraPPAs: []*PPAType{
					validPPA,
				},
			},
		}

		// need workdir set up for this
		err := stateMachine.makeTemporaryDirectories()
		asserter.AssertErrNil(err, true)

		// create the /etc/apt/ dir in workdir
		os.MkdirAll(filepath.Join(stateMachine.tempDirs.chroot, "etc", "apt", "trusted.gpg.d"), 0755)

		// mock os.Mkdir
		osMkdir = mockMkdir
		defer func() {
			osMkdir = os.Mkdir
		}()
		err = stateMachine.addExtraPPAs()
		asserter.AssertErrContains(err, "Failed to create apt sources.list.d")
		osMkdir = os.Mkdir

		// mock os.MkdirTemp
		osMkdirTemp = mockMkdirTemp
		defer func() {
			osMkdirTemp = os.MkdirTemp
		}()
		err = stateMachine.addExtraPPAs()
		asserter.AssertErrContains(err, "Error creating temp dir for gpg")
		osMkdirTemp = os.MkdirTemp

		// mock os.OpenFile
		osOpenFile = mockOpenFile
		defer func() {
			osOpenFile = os.OpenFile
		}()
		err = stateMachine.addExtraPPAs()
		asserter.AssertErrContains(err, "Error creating")
		osOpenFile = os.OpenFile

		// Use an invalid PPA to trigger a failure in importPPAKeys
		stateMachine.ImageDef.Customization.ExtraPPAs = []*PPAType{invalidPPA}
		err = stateMachine.addExtraPPAs()
		asserter.AssertErrContains(err, "Error retrieving signing key")
		stateMachine.ImageDef.Customization.ExtraPPAs = []*PPAType{validPPA}

		// mock os.RemoveAll
		osRemoveAll = mockRemoveAll
		defer func() {
			osRemoveAll = os.RemoveAll
		}()
		err = stateMachine.addExtraPPAs()
		asserter.AssertErrContains(err, "Error removing temporary gpg directory")
		osRemoveAll = os.RemoveAll

		os.RemoveAll(stateMachine.stateMachineFlags.WorkDir)
	})
}<|MERGE_RESOLUTION|>--- conflicted
+++ resolved
@@ -469,7 +469,6 @@
 		err = stateMachine.manualCustomization()
 		asserter.AssertErrNil(err, true)
 
-<<<<<<< HEAD
 		// Check that the correct files exist
 		testFiles := []string{"test_copy_file", "test_touch_file", "test_execute"}
 		for _, fileName := range testFiles {
@@ -524,9 +523,7 @@
 
 		err := stateMachine.manualCustomization()
 		asserter.AssertErrContains(err, "no such file or directory")
-=======
-		os.RemoveAll(stateMachine.stateMachineFlags.WorkDir)
->>>>>>> 9dbb3812
+		os.RemoveAll(stateMachine.stateMachineFlags.WorkDir)
 	})
 }
 
