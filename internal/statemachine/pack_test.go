--- conflicted
+++ resolved
@@ -14,64 +14,6 @@
 	"github.com/canonical/ubuntu-image/internal/helper"
 )
 
-<<<<<<< HEAD
-type osMockConf struct {
-	osutilCopySpecialFileThreshold uint
-	ReadDirThreshold               uint
-	RemoveThreshold                uint
-	TruncateThreshold              uint
-}
-
-type osMock struct {
-	conf                            *osMockConf
-	beforeOsutilCopySpecialFileFail uint
-	beforeReadDirFail               uint
-	beforeRemoveFail                uint
-	beforeTruncateFail              uint
-}
-
-func (o *osMock) CopySpecialFile(path, dest string) error {
-	if o.beforeOsutilCopySpecialFileFail >= o.conf.osutilCopySpecialFileThreshold {
-		return fmt.Errorf("CopySpecialFile fail")
-	}
-	o.beforeOsutilCopySpecialFileFail++
-
-	return nil
-}
-
-func (o *osMock) ReadDir(name string) ([]fs.DirEntry, error) {
-	if o.beforeReadDirFail >= o.conf.ReadDirThreshold {
-		return nil, fmt.Errorf("ReadDir fail")
-	}
-	o.beforeReadDirFail++
-
-	return []fs.DirEntry{}, nil
-}
-
-func (o *osMock) Remove(name string) error {
-	if o.beforeRemoveFail >= o.conf.RemoveThreshold {
-		return fmt.Errorf("Remove fail")
-	}
-	o.beforeRemoveFail++
-
-	return nil
-}
-
-func (o *osMock) Truncate(name string, size int64) error {
-	if o.beforeTruncateFail >= o.conf.TruncateThreshold {
-		return fmt.Errorf("Truncate fail")
-	}
-	o.beforeTruncateFail++
-
-	return nil
-}
-
-func NewOSMock(conf *osMockConf) *osMock {
-	return &osMock{conf: conf}
-}
-
-=======
->>>>>>> 67c69e67
 func TestPack_Setup(t *testing.T) {
 	t.Run("test_classic_setup", func(t *testing.T) {
 		asserter := helper.Asserter{T: t}
