--- conflicted
+++ resolved
@@ -95,7 +95,6 @@
 	return nil
 }
 
-<<<<<<< HEAD
 // populateClassicRootfsContents takes the results of `lb` commands and copies them over
 // to rootfs. It also changes fstab and handles the --cloud-init flag
 func (stateMachine *StateMachine) populateClassicRootfsContents() error {
@@ -158,7 +157,8 @@
 		}
 	}
 	return nil
-=======
+}
+
 // Generate the manifest
 func (stateMachine *StateMachine) generatePackageManifest() error {
 	// This is basically just a wrapper around dpkg-query
@@ -174,5 +174,4 @@
 	cmd.Stdout = manifest
 	err = cmd.Run()
 	return err
->>>>>>> e60a213b
 }