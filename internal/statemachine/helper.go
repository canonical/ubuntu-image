--- conflicted
+++ resolved
@@ -648,7 +648,6 @@
 	return debootstrapCmd
 }
 
-<<<<<<< HEAD
 // generateAptCmd generates the apt command used to create a chroot
 // environment that will eventually become the rootfs of the resulting image
 func generateAptCmds(targetDir string, packageList []string) []*exec.Cmd {
@@ -787,7 +786,8 @@
 	mountCmd = execCommand("mount", "--bind", mountpoint, filepath.Join(targetDir, mountpoint))
 	umountCmd = execCommand("umount", filepath.Join(targetDir, mountpoint))
 	return mountCmd, umountCmd
-=======
+}
+
 // manualCopyFile copies a file into the chroot
 func manualCopyFile(copyFileInterfaces interface{}, targetDir string) error {
 	copyFileSlice := reflect.ValueOf(copyFileInterfaces)
@@ -867,5 +867,4 @@
 		}
 	}
 	return nil
->>>>>>> 0edc29aa
 }