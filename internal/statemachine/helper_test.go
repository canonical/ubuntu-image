package statemachine

import (
	"bytes"
	"crypto/rand"
	"encoding/json"
	"io"
	"net/http"
	"os"
	"os/exec"
	"path/filepath"
	"reflect"
	"runtime"
	"strings"
	"testing"

	"github.com/canonical/ubuntu-image/internal/helper"
	"github.com/canonical/ubuntu-image/internal/imagedefinition"
	"github.com/google/uuid"
	"github.com/snapcore/snapd/gadget"
	"github.com/snapcore/snapd/gadget/quantity"
	"github.com/snapcore/snapd/osutil"
	"github.com/snapcore/snapd/osutil/mkfs"
	"github.com/snapcore/snapd/seed"
)

// TestMaxOffset tests the functionality of the maxOffset function
func TestMaxOffset(t *testing.T) {
	t.Run("test_max_offset", func(t *testing.T) {
		lesser := quantity.Offset(0)
		greater := quantity.Offset(1)

		if maxOffset(lesser, greater) != greater {
			t.Errorf("maxOffset returned the lower number")
		}

		// reverse argument order
		if maxOffset(greater, lesser) != greater {
			t.Errorf("maxOffset returned the lower number")
		}
	})
}

// TestFailedHandleSecureBoot tests failures in the handleSecureBoot function by mocking functions
func TestFailedHandleSecureBoot(t *testing.T) {
	t.Run("test_failed_handle_secure_boot", func(t *testing.T) {
		asserter := helper.Asserter{T: t}
		var stateMachine StateMachine
		stateMachine.commonFlags, stateMachine.stateMachineFlags = helper.InitCommonOpts()

		// need workdir for this
		if err := stateMachine.makeTemporaryDirectories(); err != nil {
			t.Errorf("Did not expect an error, got %s", err.Error())
		}

		// create a volume
		volume := new(gadget.Volume)
		volume.Bootloader = "u-boot"
		// make the u-boot directory and add a file
		bootDir := filepath.Join(stateMachine.tempDirs.unpack,
			"image", "boot", "uboot")
		os.MkdirAll(bootDir, 0755)
		osutil.CopySpecialFile(filepath.Join("testdata", "grubenv"), bootDir)

		// mock os.Mkdir
		osMkdirAll = mockMkdirAll
		defer func() {
			osMkdirAll = os.MkdirAll
		}()
		err := stateMachine.handleSecureBoot(volume, stateMachine.tempDirs.rootfs)
		asserter.AssertErrContains(err, "Error creating ubuntu dir")
		osMkdirAll = os.MkdirAll

		// mock os.ReadDir
		osReadDir = mockReadDir
		defer func() {
			osReadDir = os.ReadDir
		}()
		err = stateMachine.handleSecureBoot(volume, stateMachine.tempDirs.rootfs)
		asserter.AssertErrContains(err, "Error reading boot dir")
		osReadDir = os.ReadDir

		// mock os.Rename
		osRename = mockRename
		defer func() {
			osRename = os.Rename
		}()
		err = stateMachine.handleSecureBoot(volume, stateMachine.tempDirs.rootfs)
		asserter.AssertErrContains(err, "Error copying boot dir")
		osRename = os.Rename
	})
}

// TestFailedHandleSecureBootPiboot tests failures in the handleSecureBoot
// function by mocking functions, for piboot
func TestFailedHandleSecureBootPiboot(t *testing.T) {
	t.Run("test_failed_handle_secure_boot_piboot", func(t *testing.T) {
		asserter := helper.Asserter{T: t}
		var stateMachine StateMachine
		stateMachine.commonFlags, stateMachine.stateMachineFlags = helper.InitCommonOpts()

		// need workdir for this
		if err := stateMachine.makeTemporaryDirectories(); err != nil {
			t.Errorf("Did not expect an error, got %s", err.Error())
		}

		// create a volume
		volume := new(gadget.Volume)
		volume.Bootloader = "piboot"
		// make the piboot directory and add a file
		bootDir := filepath.Join(stateMachine.tempDirs.unpack,
			"image", "boot", "piboot")
		os.MkdirAll(bootDir, 0755)
		osutil.CopySpecialFile(filepath.Join("testdata", "gadget_tree_piboot",
			"piboot.conf"), bootDir)

		// mock os.Mkdir
		osMkdirAll = mockMkdirAll
		defer func() {
			osMkdirAll = os.MkdirAll
		}()
		err := stateMachine.handleSecureBoot(volume, stateMachine.tempDirs.rootfs)
		asserter.AssertErrContains(err, "Error creating ubuntu dir")
		osMkdirAll = os.MkdirAll

		// mock os.ReadDir
		osReadDir = mockReadDir
		defer func() {
			osReadDir = os.ReadDir
		}()
		err = stateMachine.handleSecureBoot(volume, stateMachine.tempDirs.rootfs)
		asserter.AssertErrContains(err, "Error reading boot dir")
		osReadDir = os.ReadDir

		// mock os.Rename
		osRename = mockRename
		defer func() {
			osRename = os.Rename
		}()
		err = stateMachine.handleSecureBoot(volume, stateMachine.tempDirs.rootfs)
		asserter.AssertErrContains(err, "Error copying boot dir")
		osRename = os.Rename
	})
}

// TestHandleLkBootloader tests that the handleLkBootloader function runs successfully
func TestHandleLkBootloader(t *testing.T) {
	t.Run("test_handle_lk_bootloader", func(t *testing.T) {
		asserter := helper.Asserter{T: t}
		var stateMachine StateMachine
		stateMachine.commonFlags, stateMachine.stateMachineFlags = helper.InitCommonOpts()
		stateMachine.YamlFilePath = filepath.Join("testdata", "gadget_tree",
			"meta", "gadget.yaml")

		// need workdir set up for this
		err := stateMachine.makeTemporaryDirectories()
		asserter.AssertErrNil(err, true)

		// create image/boot/lk and place a test file there
		bootDir := filepath.Join(stateMachine.tempDirs.unpack, "image", "boot", "lk")
		err = os.MkdirAll(bootDir, 0755)
		asserter.AssertErrNil(err, true)

		err = osutil.CopyFile(filepath.Join("testdata", "disk_info"),
			filepath.Join(bootDir, "disk_info"), 0)
		asserter.AssertErrNil(err, true)

		// set up the volume
		volume := new(gadget.Volume)
		volume.Bootloader = "lk"

		err = stateMachine.handleLkBootloader(volume)
		asserter.AssertErrNil(err, true)

		// ensure the test file was moved
		movedFile := filepath.Join(stateMachine.tempDirs.unpack, "gadget", "disk_info")
		if _, err := os.Stat(movedFile); err != nil {
			t.Errorf("File %s should exist but it does not", movedFile)
		}
	})
}

// TestFailedHandleLkBootloader tests failures in handleLkBootloader by mocking functions
func TestFailedHandleLkBootloader(t *testing.T) {
	t.Run("test_failed_handle_lk_bootloader", func(t *testing.T) {
		asserter := helper.Asserter{T: t}
		var stateMachine StateMachine
		stateMachine.commonFlags, stateMachine.stateMachineFlags = helper.InitCommonOpts()
		stateMachine.YamlFilePath = filepath.Join("testdata", "gadget_tree",
			"meta", "gadget.yaml")

		// need workdir set up for this
		err := stateMachine.makeTemporaryDirectories()
		asserter.AssertErrNil(err, true)
		// create image/boot/lk and place a test file there
		bootDir := filepath.Join(stateMachine.tempDirs.unpack, "image", "boot", "lk")
		err = os.MkdirAll(bootDir, 0755)
		asserter.AssertErrNil(err, true)

		err = osutil.CopyFile(filepath.Join("testdata", "disk_info"),
			filepath.Join(bootDir, "disk_info"), 0)
		asserter.AssertErrNil(err, true)

		// set up the volume
		volume := new(gadget.Volume)
		volume.Bootloader = "lk"

		// mock os.Mkdir
		osMkdir = mockMkdir
		defer func() {
			osMkdir = os.Mkdir
		}()
		err = stateMachine.handleLkBootloader(volume)
		asserter.AssertErrContains(err, "Failed to create gadget dir")
		osMkdir = os.Mkdir

		// mock os.ReadDir
		osReadDir = mockReadDir
		defer func() {
			osReadDir = os.ReadDir
		}()
		err = stateMachine.handleLkBootloader(volume)
		asserter.AssertErrContains(err, "Error reading lk bootloader dir")
		osReadDir = os.ReadDir

		// mock osutil.CopySpecialFile
		osutilCopySpecialFile = mockCopySpecialFile
		defer func() {
			osutilCopySpecialFile = osutil.CopySpecialFile
		}()
		err = stateMachine.handleLkBootloader(volume)
		asserter.AssertErrContains(err, "Error copying lk bootloader dir")
		osutilCopySpecialFile = osutil.CopySpecialFile
	})
}

// TestFailedCopyStructureContent tests failures in the copyStructureContent function by mocking
// functions and setting invalid bs= arguments in dd
func TestFailedCopyStructureContent(t *testing.T) {
	t.Run("test_failed_copy_structure_content", func(t *testing.T) {
		asserter := helper.Asserter{T: t}
		var stateMachine StateMachine
		stateMachine.commonFlags, stateMachine.stateMachineFlags = helper.InitCommonOpts()
		stateMachine.YamlFilePath = filepath.Join("testdata", "gadget_tree",
			"meta", "gadget.yaml")

		// need workdir and loaded gadget.yaml set up for this
		err := stateMachine.makeTemporaryDirectories()
		asserter.AssertErrNil(err, true)
		err = stateMachine.loadGadgetYaml()
		asserter.AssertErrNil(err, true)

		// separate out the volumeStructures to test different scenarios
		var mbrStruct gadget.VolumeStructure
		var rootfsStruct gadget.VolumeStructure
		var volume *gadget.Volume = stateMachine.GadgetInfo.Volumes["pc"]
		for _, structure := range volume.Structure {
			if structure.Name == "mbr" {
				mbrStruct = structure
			} else if structure.Name == "EFI System" {
				rootfsStruct = structure
			}
		}

		// mock helper.CopyBlob and test with no filesystem specified
		helperCopyBlob = mockCopyBlob
		defer func() {
			helperCopyBlob = helper.CopyBlob
		}()
		err = stateMachine.copyStructureContent(volume, mbrStruct, 0, "",
			filepath.Join("/tmp", uuid.NewString()+".img"))
		asserter.AssertErrContains(err, "Error zeroing partition")
		helperCopyBlob = helper.CopyBlob

		// set an invalid blocksize to mock the binary copy blob
		mockableBlockSize = "0"
		defer func() {
			mockableBlockSize = "1"
		}()
		err = stateMachine.copyStructureContent(volume, mbrStruct, 0, "",
			filepath.Join("/tmp", uuid.NewString()+".img"))
		asserter.AssertErrContains(err, "Error copying image blob")
		mockableBlockSize = "1"

		// mock helper.CopyBlob and test with filesystem: vfat
		helperCopyBlob = mockCopyBlob
		defer func() {
			helperCopyBlob = helper.CopyBlob
		}()
		err = stateMachine.copyStructureContent(volume, rootfsStruct, 0, "",
			filepath.Join("/tmp", uuid.NewString()+".img"))
		asserter.AssertErrContains(err, "Error zeroing image file")
		helperCopyBlob = helper.CopyBlob

		// mock os.ReadDir
		osReadDir = mockReadDir
		defer func() {
			osReadDir = os.ReadDir
		}()
		err = stateMachine.copyStructureContent(volume, rootfsStruct, 0, "",
			filepath.Join("/tmp", uuid.NewString()+".img"))
		asserter.AssertErrContains(err, "Error listing contents of volume")
		osReadDir = os.ReadDir

		// mock gadget.MkfsWithContent
		mkfsMakeWithContent = mockMkfsWithContent
		defer func() {
			mkfsMakeWithContent = mkfs.MakeWithContent
		}()
		err = stateMachine.copyStructureContent(volume, rootfsStruct, 0, "",
			filepath.Join("/tmp", uuid.NewString()+".img"))
		asserter.AssertErrContains(err, "Error running mkfs with content")
		mkfsMakeWithContent = mkfs.MakeWithContent

		// mock mkfs.Mkfs
		rootfsStruct.Content = nil // to trigger the "empty partition" case
		mkfsMake = mockMkfs
		defer func() {
			mkfsMake = mkfs.Make
		}()
		err = stateMachine.copyStructureContent(volume, rootfsStruct, 0, "",
			filepath.Join("/tmp", uuid.NewString()+".img"))
		asserter.AssertErrContains(err, "Error running mkfs")
		mkfsMake = mkfs.Make
	})
}

// TestCleanup ensures that the temporary workdir is cleaned up after the
// state machine has finished running
func TestCleanup(t *testing.T) {
	t.Run("test_cleanup", func(t *testing.T) {
		asserter := helper.Asserter{T: t}
		var stateMachine StateMachine
		stateMachine.commonFlags, stateMachine.stateMachineFlags = helper.InitCommonOpts()
		// create the workdir and make sure it is set to be cleaned up
		err := stateMachine.makeTemporaryDirectories()
		asserter.AssertErrNil(err, true)
		stateMachine.cleanWorkDir = true
		stateMachine.Teardown()
		if _, err := os.Stat(stateMachine.stateMachineFlags.WorkDir); err == nil {
			t.Errorf("Error: temporary workdir %s was not cleaned up\n",
				stateMachine.stateMachineFlags.WorkDir)
		}
	})
}

// TestFailedCleanup tests a failure in os.RemoveAll while deleting the temporary directory
func TestFailedCleanup(t *testing.T) {
	t.Run("test_failed_cleanup", func(t *testing.T) {
		asserter := helper.Asserter{T: t}
		var stateMachine StateMachine
		stateMachine.commonFlags, stateMachine.stateMachineFlags = helper.InitCommonOpts()
		stateMachine.cleanWorkDir = true

		osRemoveAll = mockRemoveAll
		defer func() {
			osRemoveAll = os.RemoveAll
		}()
		err := stateMachine.cleanup()
		asserter.AssertErrContains(err, "Error cleaning up workDir")
	})
}

// TestFailedCalculateImageSize tests a scenario when calculateImageSize() is called
// with a nil pointer to stateMachine.GadgetInfo
func TestFailedCalculateImageSize(t *testing.T) {
	t.Run("test_failed_calculate_image_size", func(t *testing.T) {
		asserter := helper.Asserter{T: t}
		var stateMachine StateMachine
		stateMachine.commonFlags, stateMachine.stateMachineFlags = helper.InitCommonOpts()
		_, err := stateMachine.calculateImageSize()
		asserter.AssertErrContains(err, "Cannot calculate image size before initializing GadgetInfo")
	})
}

// TestFailedWriteOffsetValues tests various error scenarios for writeOffsetValues
func TestFailedWriteOffsetValues(t *testing.T) {
	t.Run("test_failed_write_offset_values", func(t *testing.T) {
		asserter := helper.Asserter{T: t}
		var stateMachine StateMachine
		stateMachine.commonFlags, stateMachine.stateMachineFlags = helper.InitCommonOpts()
		stateMachine.YamlFilePath = filepath.Join("testdata", "gadget_tree",
			"meta", "gadget.yaml")

		// need workdir and loaded gadget.yaml set up for this
		err := stateMachine.makeTemporaryDirectories()
		asserter.AssertErrNil(err, true)
		err = stateMachine.loadGadgetYaml()
		asserter.AssertErrNil(err, true)

		// create an empty pc.img
		imgPath := filepath.Join(stateMachine.stateMachineFlags.WorkDir, "pc.img")
		os.Create(imgPath)
		os.Truncate(imgPath, 0)

		volume, found := stateMachine.GadgetInfo.Volumes["pc"]
		if !found {
			t.Fatalf("Failed to find gadget volume")
		}
		// pass an image size that's too small
		err = writeOffsetValues(volume, imgPath, 512, 4)
		asserter.AssertErrContains(err, "write offset beyond end of file")

		// mock os.Open file to force it to use os.O_APPEND, which causes
		// errors in file.WriteAt()
		osOpenFile = mockOpenFileAppend
		defer func() {
			osOpenFile = os.OpenFile
		}()
		err = writeOffsetValues(volume, imgPath, 512, 0)
		asserter.AssertErrContains(err, "Failed to write offset to disk")
		osOpenFile = os.OpenFile
	})
}

// TestWarningRootfsSizeTooSmall tests that a warning is thrown if the structure size
// for the rootfs specified in gadget.yaml is smaller than the calculated rootfs size.
// It also ensures that the size is corrected in the structure struct
func TestWarningRootfsSizeTooSmall(t *testing.T) {
	t.Run("test_warning_rootfs_size_too_small", func(t *testing.T) {
		asserter := helper.Asserter{T: t}
		var stateMachine StateMachine
		stateMachine.commonFlags, stateMachine.stateMachineFlags = helper.InitCommonOpts()

		stateMachine.YamlFilePath = filepath.Join("testdata", "gadget_tree",
			"meta", "gadget.yaml")

		// need workdir and loaded gadget.yaml set up for this
		err := stateMachine.makeTemporaryDirectories()
		asserter.AssertErrNil(err, true)
		err = stateMachine.loadGadgetYaml()
		asserter.AssertErrNil(err, true)

		// set up a "rootfs" that we can calculate the size of
		os.MkdirAll(stateMachine.tempDirs.rootfs, 0755)
		osutil.CopySpecialFile(filepath.Join("testdata", "gadget_tree"), stateMachine.tempDirs.rootfs)

		// ensure volumes exists
		os.MkdirAll(stateMachine.tempDirs.volumes, 0755)

		// calculate the size of the rootfs
		err = stateMachine.calculateRootfsSize()
		asserter.AssertErrNil(err, true)

		// manually set the size of the rootfs structure to 0
		var volume *gadget.Volume = stateMachine.GadgetInfo.Volumes["pc"]
		var rootfsStructure gadget.VolumeStructure
		var rootfsStructureNumber int
		for structureNumber, structure := range volume.Structure {
			if structure.Role == gadget.SystemData {
				structure.Size = 0
				rootfsStructure = structure
				rootfsStructureNumber = structureNumber
			}
		}

		// capture stdout, run copy structure content, and ensure the warning was thrown
		stdout, restoreStdout, err := helper.CaptureStd(&os.Stdout)
		defer restoreStdout()
		asserter.AssertErrNil(err, true)

		err = stateMachine.copyStructureContent(volume,
			rootfsStructure,
			rootfsStructureNumber,
			stateMachine.tempDirs.rootfs,
			filepath.Join(stateMachine.tempDirs.volumes, "part0.img"))
		asserter.AssertErrNil(err, true)

		// restore stdout and check that the warning was printed
		restoreStdout()
		readStdout, err := io.ReadAll(stdout)
		asserter.AssertErrNil(err, true)

		if !strings.Contains(string(readStdout), "WARNING: rootfs structure size 0 B smaller than actual rootfs contents") {
			t.Errorf("Warning about structure size to small not present in stdout: \"%s\"", string(readStdout))
		}

		// check that the size was correctly updated in the volume
		for _, structure := range volume.Structure {
			if structure.Role == gadget.SystemData {
				if structure.Size != stateMachine.RootfsSize {
					t.Errorf("rootfs structure size %s is not equal to calculated size %s",
						structure.Size.IECString(),
						stateMachine.RootfsSize.IECString())
				}
			}
		}
	})
}

// TestGetStructureOffset ensures structure offset safely dereferences structure.Offset
func TestGetStructureOffset(t *testing.T) {
	var testOffset quantity.Offset = 1
	testCases := []struct {
		name      string
		structure gadget.VolumeStructure
		expected  quantity.Offset
	}{
		{"nil", gadget.VolumeStructure{Offset: nil}, 0},
		{"with_value", gadget.VolumeStructure{Offset: &testOffset}, 1},
	}
	for _, tc := range testCases {
		t.Run("test_get_structure_offset_"+tc.name, func(t *testing.T) {
			offset := getStructureOffset(tc.structure)
			if offset != tc.expected {
				t.Errorf("Error, expected offset %d but got %d", tc.expected, offset)
			}
		})
	}
}

// TestGenerateUniqueDiskID ensures that we generate unique disk IDs
func TestGenerateUniqueDiskID(t *testing.T) {
	testCases := []struct {
		name        string
		existing    [][]byte
		randomBytes [][]byte
		expected    []byte
		expectedErr bool
	}{
		{"one_time", [][]byte{{4, 5, 6, 7}}, [][]byte{{0, 1, 2, 3}}, []byte{0, 1, 2, 3}, false},
		{"collision", [][]byte{{0, 1, 2, 3}}, [][]byte{{0, 1, 2, 3}, {4, 5, 6, 7}}, []byte{4, 5, 6, 7}, false},
		{"broken", [][]byte{{0, 0, 0, 0}}, nil, []byte{0, 0, 0, 0}, true},
	}
	for _, tc := range testCases {
		t.Run("test_generate_unique_diskid_"+tc.name, func(t *testing.T) {
			asserter := helper.Asserter{T: t}
			// create a test rng reader, using data from our testcase
			ithRead := 0
			randRead = func(output []byte) (int, error) {
				var randomBytes []byte
				if tc.randomBytes == nil || ithRead > (len(tc.randomBytes)-1) {
					randomBytes = []byte{0, 0, 0, 0}
				} else {
					randomBytes = tc.randomBytes[ithRead]
				}
				copy(output, randomBytes)
				ithRead++
				return 0, nil
			}
			defer func() {
				randRead = rand.Read
			}()

			randomBytes, err := generateUniqueDiskID(&tc.existing)
			if tc.expectedErr {
				asserter.AssertErrContains(err, "Failed to generate unique disk ID")
			} else {
				asserter.AssertErrNil(err, true)
				if bytes.Compare(randomBytes, tc.expected) != 0 {
					t.Errorf("Error, expected ID %v but got %v", tc.expected, randomBytes)
				}
				// check if the ID was added to the list of existing IDs
				found := false
				for _, id := range tc.existing {
					if bytes.Compare(id, randomBytes) == 0 {
						found = true
						break
					}
				}
				if !found {
					t.Errorf("Error, disk ID not added to the existing list")
				}
			}
		})
	}
}

// TestGetHostArch unit tests the getHostArch function
func TestGetHostArch(t *testing.T) {
	t.Run("test_get_host_arch", func(t *testing.T) {
		hostArch := getHostArch()
		switch runtime.GOARCH {
		case "amd64":
			expected := "amd64"
			if hostArch != expected {
				t.Errorf("Wrong value of getHostArch. Expected %s, got %s", expected, hostArch)
			}
			break
		case "arm":
			expected := "armhf"
			if hostArch != expected {
				t.Errorf("Wrong value of getHostArch. Expected %s, got %s", "amd64", hostArch)
			}
			break
		case "arm64":
			expected := "arm64"
			if hostArch != expected {
				t.Errorf("Wrong value of getHostArch. Expected %s, got %s", "amd64", hostArch)
			}
			break
		case "ppc64le":
			expected := "ppc64el"
			if hostArch != expected {
				t.Errorf("Wrong value of getHostArch. Expected %s, got %s", "amd64", hostArch)
			}
			break
		case "s390x":
			expected := "s390x"
			if hostArch != expected {
				t.Errorf("Wrong value of getHostArch. Expected %s, got %s", "amd64", hostArch)
			}
			break
		case "riscv64":
			expected := "riscv64"
			if hostArch != expected {
				t.Errorf("Wrong value of getHostArch. Expected %s, got %s", "amd64", hostArch)
			}
			break
		default:
			t.Skipf("Test not supported on architecture %s", runtime.GOARCH)
			break
		}
	})
}

// TestGetHostSuite unit tests the getHostSuite function to make sure
// it returns a string with length greater than zero
func TestGetHostSuite(t *testing.T) {
	t.Run("test_get_host_suite", func(t *testing.T) {
		hostSuite := getHostSuite()
		if len(hostSuite) == 0 {
			t.Error("getHostSuite could not get the host suite")
		}
	})
}

// TestGetQemuStaticForArch unit tests the getQemuStaticForArch function
func TestGetQemuStaticForArch(t *testing.T) {
	testCases := []struct {
		arch     string
		expected string
	}{
		{"amd64", ""},
		{"armhf", "qemu-arm-static"},
		{"arm64", "qemu-aarch64-static"},
		{"ppc64el", "qemu-ppc64le-static"},
		{"s390x", ""},
		{"riscv64", ""},
	}
	for _, tc := range testCases {
		t.Run("test_get_qemu_static_for_"+tc.arch, func(t *testing.T) {
			qemuStatic := getQemuStaticForArch(tc.arch)
			if qemuStatic != tc.expected {
				t.Errorf("Expected qemu static \"%s\" for arch \"%s\", instead got \"%s\"",
					tc.expected, tc.arch, qemuStatic)
			}
		})
	}
}

// TestGenerateGerminateCmd unit tests the generateGerminateCmd function
func TestGenerateGerminateCmd(t *testing.T) {
	testCases := []struct {
		name   string
		mirror string
	}{
		{"amd64", "http://archive.ubuntu.com/ubuntu/"},
		{"armhf", "http://ports.ubuntu.com/ubuntu/"},
		{"arm64", "http://ports.ubuntu.com/ubuntu/"},
	}
	for _, tc := range testCases {
		t.Run("test_generate_germinate_cmd_"+tc.name, func(t *testing.T) {
			imageDef := imagedefinition.ImageDefinition{
				Architecture: tc.name,
				Rootfs: &imagedefinition.Rootfs{
					Mirror: tc.mirror,
					Seed: &imagedefinition.Seed{
						SeedURLs:   []string{"git://test.git"},
						SeedBranch: "testbranch",
					},
					Components: []string{"main", "universe"},
				},
			}
			germinateCmd := generateGerminateCmd(imageDef)

			if !strings.Contains(germinateCmd.String(), tc.mirror) {
				t.Errorf("germinate command \"%s\" has incorrect mirror. Expected \"%s\"",
					germinateCmd.String(), tc.mirror)
			}

			if !strings.Contains(germinateCmd.String(), "--components=main,universe") {
				t.Errorf("Expected germinate command \"%s\" to contain "+
					"\"--components=main,universe\"", germinateCmd.String())
			}
		})
	}
}

// TestValidateInput tests that invalid state machine command line arguments result in a failure
func TestValidateInput(t *testing.T) {
	testCases := []struct {
		name    string
		until   string
		thru    string
		debug   bool
		verbose bool
		resume  bool
		errMsg  string
	}{
		{"both_until_and_thru", "make_temporary_directories", "calculate_rootfs_size", false, false, false, "cannot specify both --until and --thru"},
		{"resume_with_no_workdir", "", "", false, false, true, "must specify workdir when using --resume flag"},
		{"both_debug_and_verbose", "", "", true, true, false, "--quiet, --verbose, and --debug flags are mutually exclusive"},
	}
	for _, tc := range testCases {
		t.Run("test "+tc.name, func(t *testing.T) {
			asserter := helper.Asserter{T: t}
			var stateMachine StateMachine
			stateMachine.commonFlags, stateMachine.stateMachineFlags = helper.InitCommonOpts()
			stateMachine.stateMachineFlags.Until = tc.until
			stateMachine.stateMachineFlags.Thru = tc.thru
			stateMachine.stateMachineFlags.Resume = tc.resume
			stateMachine.commonFlags.Debug = tc.debug
			stateMachine.commonFlags.Verbose = tc.verbose

			err := stateMachine.validateInput()
			asserter.AssertErrContains(err, tc.errMsg)
		})
	}
}

// TestValidateUntilThru ensures that using invalid value for --thru
// or --until returns an error
func TestValidateUntilThru(t *testing.T) {
	testCases := []struct {
		name  string
		until string
		thru  string
	}{
		{"invalid_until_name", "fake step", ""},
		{"invalid_thru_name", "", "fake step"},
	}
	for _, tc := range testCases {
		t.Run("test "+tc.name, func(t *testing.T) {
			asserter := helper.Asserter{T: t}
			var stateMachine StateMachine
			stateMachine.commonFlags, stateMachine.stateMachineFlags = helper.InitCommonOpts()
			stateMachine.stateMachineFlags.Until = tc.until
			stateMachine.stateMachineFlags.Thru = tc.thru

			err := stateMachine.validateUntilThru()
			asserter.AssertErrContains(err, "not a valid state name")

		})
	}
}

// TestFailedManualCopyFile tests the fail case of the manualCopyFile function
func TestFailedManualCopyFile(t *testing.T) {
	t.Run("test_failed_manual_copy_file", func(t *testing.T) {
		asserter := helper.Asserter{T: t}

		copyFiles := []*imagedefinition.CopyFile{
			{
				Dest:   "/test/does/not/exist",
				Source: "/test/does/not/exist",
			},
		}
		err := manualCopyFile(copyFiles, "/fakedir", true)
		asserter.AssertErrContains(err, "Error copying file")
	})
}

// TestFailedManualTouchFile tests the fail case of the manualTouchFile function
func TestFailedManualTouchFile(t *testing.T) {
	t.Run("test_failed_manual_touch_file", func(t *testing.T) {
		asserter := helper.Asserter{T: t}

		touchFiles := []*imagedefinition.TouchFile{
			{
				TouchPath: "/test/does/not/exist",
			},
		}
		err := manualTouchFile(touchFiles, "/fakedir", true)
		asserter.AssertErrContains(err, "Error creating file")
	})
}

// TestFailedManualExecute tests the fail case of the manualExecute function
func TestFailedManualExecute(t *testing.T) {
	t.Run("test_failed_manual_execute", func(t *testing.T) {
		asserter := helper.Asserter{T: t}

		executes := []*imagedefinition.Execute{
			{
				ExecutePath: "/test/does/not/exist",
			},
		}
		err := manualExecute(executes, "fakedir", true)
		asserter.AssertErrContains(err, "Error running script")
	})
}

// TestFailedManualAddGroup tests the fail case of the manualAddGroup function
func TestFailedManualAddGroup(t *testing.T) {
	t.Run("test_failed_manual_add_group", func(t *testing.T) {
		asserter := helper.Asserter{T: t}

		addGroups := []*imagedefinition.AddGroup{
			{
				GroupName: "testgroup",
				GroupID:   "123",
			},
		}
		err := manualAddGroup(addGroups, "fakedir", true)
		asserter.AssertErrContains(err, "Error adding group")
	})
}

// TestFailedManualAddUser tests the fail case of the manualAddUser function
func TestFailedManualAddUser(t *testing.T) {
	t.Run("test_failed_manual_add_user", func(t *testing.T) {
		asserter := helper.Asserter{T: t}

		addUsers := []*imagedefinition.AddUser{
			{
				UserName: "testuser",
				UserID:   "123",
			},
		}
		err := manualAddUser(addUsers, "fakedir", true)
		asserter.AssertErrContains(err, "Error adding user")
	})
}

// TestGenerateAptCmd unit tests the generateAptCmd function
func TestGenerateAptCmds(t *testing.T) {
	testCases := []struct {
		name        string
		targetDir   string
		packageList []string
		expected    string
	}{
		{"one_package", "chroot1", []string{"test"}, "chroot chroot1 apt install --assume-yes --quiet --option=Dpkg::options::=--force-unsafe-io --option=Dpkg::Options::=--force-confold test"},
		{"many_packages", "chroot2", []string{"test1", "test2"}, "chroot chroot2 apt install --assume-yes --quiet --option=Dpkg::options::=--force-unsafe-io --option=Dpkg::Options::=--force-confold test1 test2"},
	}
	for _, tc := range testCases {
		t.Run("test_generate_apt_cmd_"+tc.name, func(t *testing.T) {
			aptCmds := generateAptCmds(tc.targetDir, tc.packageList)
			if !strings.Contains(aptCmds[1].String(), tc.expected) {
				t.Errorf("Expected apt command \"%s\" but got \"%s\"", tc.expected, aptCmds[1].String())
			}
		})
	}
}

// TestCreatePPAInfo unit tests the createPPAInfo function
/* TODO: this is the logic for deb822 sources. When other projects
(software-properties, ubuntu-release-upgrader) are ready, update
to this logic instead.
func TestCreatePPAInfo(t *testing.T) {
	testCases := []struct {
		name             string
		ppa              *imagedefinition.PPA
		series           string
		expectedName     string
		expectedContents string
	}{
		{
			"public_ppa",
			&imagedefinition.PPA{
				PPAName: "public/ppa",
			},
			"focal",
			"public-ubuntu-ppa-focal.sources",
			`X-Repolib-Name: public/ppa
Enabled: yes
Types: deb
URIS: https://ppa.launchpadcontent.net/public/ppa/ubuntu
Suites: focal
Components: main`,
		},
		{
			"private_ppa",
			&imagedefinition.PPA{
				PPAName: "private/ppa",
				Auth:    "testuser:testpass",
			},
			"jammy",
			"private-ubuntu-ppa-jammy.sources",
			`X-Repolib-Name: private/ppa
Enabled: yes
Types: deb
URIS: https://testuser:testpass@private-ppa.launchpadcontent.net/private/ppa/ubuntu
Suites: jammy
Components: main`,
		},
	}
	for _, tc := range testCases {
		t.Run("test_create_ppa_info_"+tc.name, func(t *testing.T) {
			fileName, fileContents := createPPAInfo(tc.ppa, tc.series)
			if fileName != tc.expectedName {
				t.Errorf("Expected PPA filename \"%s\" but got \"%s\"",
					tc.expectedName, fileName)
			}
			if fileContents != tc.expectedContents {
				t.Errorf("Expected PPA file contents \"%s\" but got \"%s\"",
					tc.expectedContents, fileContents)
			}
		})
	}
}
*/
// TestCreatePPAInfo unit tests the createPPAInfo function
func TestCreatePPAInfo(t *testing.T) {
	testCases := []struct {
		name             string
		ppa              *imagedefinition.PPA
		series           string
		expectedName     string
		expectedContents string
	}{
		{
			"public_ppa",
			&imagedefinition.PPA{
				PPAName: "public/ppa",
			},
			"focal",
			"public-ubuntu-ppa-focal.list",
			"deb https://ppa.launchpadcontent.net/public/ppa/ubuntu focal main",
		},
		{
			"private_ppa",
			&imagedefinition.PPA{
				PPAName: "private/ppa",
				Auth:    "testuser:testpass",
			},
			"jammy",
			"private-ubuntu-ppa-jammy.list",
			"deb https://testuser:testpass@private-ppa.launchpadcontent.net/private/ppa/ubuntu jammy main"},
	}
	for _, tc := range testCases {
		t.Run("test_create_ppa_info_"+tc.name, func(t *testing.T) {
			fileName, fileContents := createPPAInfo(tc.ppa, tc.series)
			if fileName != tc.expectedName {
				t.Errorf("Expected PPA filename \"%s\" but got \"%s\"",
					tc.expectedName, fileName)
			}
			if fileContents != tc.expectedContents {
				t.Errorf("Expected PPA file contents \"%s\" but got \"%s\"",
					tc.expectedContents, fileContents)
			}
		})
	}
}

// TestImportPPAKeys unit tests the importPPAKeys function
func TestImportPPAKeys(t *testing.T) {
	testCases := []struct {
		name        string
		ppa         *imagedefinition.PPA
		keyFileName string
	}{
		{
			"public_ppa",
			&imagedefinition.PPA{
				PPAName: "canonical-foundations/ubuntu-image",
			},
			"public-canonical-foundations-ubuntu-image.key",
		},
		{
			"private_ppa",
			&imagedefinition.PPA{
				PPAName:     "canonical-foundations/ubuntu-image-private-test",
				Auth:        "testuser:testpass",
				Fingerprint: "CDE5112BD4104F975FC8A53FD4C0B668FD4C9139",
			},
			"private-canonical-foundations-ubuntu-image-private-test.key",
		},
	}
	for _, tc := range testCases {
		t.Run("test_import_ppa_keys_"+tc.name, func(t *testing.T) {
			// a byte representation of the canonical-foundations public key
			expectedContents := []byte{152, 141, 4, 80, 190, 39, 112, 1, 4, 0,
				230, 108, 176, 170, 73, 12, 198, 74, 110, 107, 31, 246, 81, 240,
				148, 160, 52, 188, 222, 178, 67, 75, 14, 32, 247, 57, 211, 76, 26,
				31, 124, 83, 11, 75, 21, 150, 164, 28, 222, 149, 49, 8, 135, 97, 83,
				234, 138, 214, 97, 246, 15, 157, 69, 24, 112, 219, 231, 78, 36, 208,
				186, 91, 248, 177, 57, 233, 53, 154, 253, 125, 241, 173, 154, 148,
				65, 125, 20, 15, 87, 242, 144, 74, 238, 71, 133, 182, 9, 217, 23, 93,
				155, 230, 52, 19, 90, 180, 79, 70, 186, 180, 122, 167, 141, 59, 95,
				148, 196, 15, 231, 101, 80, 175, 225, 32, 163, 66, 111, 155, 167,
				76, 72, 165, 5, 190, 22, 192, 10, 241, 0, 17, 1, 0, 1, 180, 44, 76,
				97, 117, 110, 99, 104, 112, 97, 100, 32, 80, 80, 65, 32, 102, 111,
				114, 32, 67, 97, 110, 111, 110, 105, 99, 97, 108, 32, 70, 111, 117,
				110, 100, 97, 116, 105, 111, 110, 115, 32, 84, 101, 97, 109, 136,
				184, 4, 19, 1, 2, 0, 34, 5, 2, 80, 190, 39, 112, 2, 27, 3, 6, 11, 9, 8,
				7, 3, 2, 6, 21, 8, 2, 9, 10, 11, 4, 22, 2, 3, 1, 2, 30, 1, 2, 23, 128, 0,
				10, 9, 16, 212, 192, 182, 104, 253, 76, 145, 57, 187, 243, 3, 255,
				104, 246, 106, 227, 175, 235, 102, 20, 23, 4, 251, 60, 236, 165,
				143, 184, 161, 133, 147, 154, 172, 228, 130, 18, 36, 6, 138, 214,
				188, 32, 142, 251, 143, 144, 40, 43, 147, 187, 230, 224, 254, 161,
				7, 57, 165, 220, 85, 55, 99, 70, 96, 62, 81, 208, 249, 131, 8, 241,
				77, 213, 22, 252, 235, 214, 35, 182, 195, 224, 45, 231, 196, 7, 238,
				147, 115, 81, 142, 71, 216, 96, 159, 11, 146, 83, 153, 107, 194, 167,
				80, 30, 223, 236, 146, 29, 176, 101, 33, 237, 38, 7, 163, 183, 217,
				42, 32, 163, 33, 163, 92, 45, 99, 62, 217, 78, 163, 45, 55, 209, 137,
				43, 69, 78, 53, 177, 207, 209, 123, 186,
			}

			asserter := helper.Asserter{T: t}

			// create a temporary gpg keyring directory
			tmpGPGDir, err := os.MkdirTemp("/tmp", "ubuntu-image-gpg-test")
			defer os.RemoveAll(tmpGPGDir)
			asserter.AssertErrNil(err, true)

			// create a temporary trusted.gpg.d directory
			tmpTrustedDir, err := os.MkdirTemp("/tmp", "ubuntu-image-trusted.gpg.d")
			//defer os.RemoveAll(tmpTrustedDir)
			asserter.AssertErrNil(err, true)

			keyFilePath := filepath.Join(tmpTrustedDir, tc.keyFileName)
			err = importPPAKeys(tc.ppa, tmpGPGDir, keyFilePath, false)
			asserter.AssertErrNil(err, true)

			keyData, err := os.ReadFile(keyFilePath)
			asserter.AssertErrNil(err, true)

			if !reflect.DeepEqual(keyData, expectedContents) {
				t.Errorf("Expected key file to be:\n%d\n\nbut got\n%d",
					expectedContents, keyData)
			}
		})
	}
}

// TestFailedImportPPAKeys tests failures in the importPPAKeys function
func TestFailedImportPPAKeys(t *testing.T) {
	t.Run("test_failed_import_ppa_keys", func(t *testing.T) {
		asserter := helper.Asserter{T: t}

		// create a temporary gpg keyring directory
		tmpGPGDir, err := os.MkdirTemp("/tmp", "ubuntu-image-gpg-test")
		defer os.RemoveAll(tmpGPGDir)
		asserter.AssertErrNil(err, true)

		// create a temporary trusted.gpg.d directory
		tmpTrustedDir, err := os.MkdirTemp("/tmp", "ubuntu-image-trusted.gpg.d")
		defer os.RemoveAll(tmpTrustedDir)
		asserter.AssertErrNil(err, true)
		keyFilePath := filepath.Join(tmpTrustedDir, "test.key")

		// try to import an invalid gpg fingerprint
		ppa := &imagedefinition.PPA{
			PPAName:     "test-bad/fingerprint",
			Fingerprint: "testfakefingperint",
		}

		err = importPPAKeys(ppa, tmpGPGDir, keyFilePath, false)
		asserter.AssertErrContains(err, "Error running gpg command")

		// now use a valid PPA and mock some functions
		ppa = &imagedefinition.PPA{
			PPAName: "canonical-foundations/ubuntu-image",
		}

		// mock http.Get
		httpGet = mockGet
		defer func() {
			httpGet = http.Get
		}()
		err = importPPAKeys(ppa, tmpGPGDir, keyFilePath, false)
		asserter.AssertErrContains(err, "Error getting signing key")
		httpGet = http.Get

		// mock io.ReadAll
		ioReadAll = mockReadAll
		defer func() {
			ioReadAll = io.ReadAll
		}()
		err = importPPAKeys(ppa, tmpGPGDir, keyFilePath, false)
		asserter.AssertErrContains(err, "Error reading signing key")
		ioReadAll = io.ReadAll

		// mock json.Unmarshal
		jsonUnmarshal = mockUnmarshal
		defer func() {
			jsonUnmarshal = json.Unmarshal
		}()
		err = importPPAKeys(ppa, tmpGPGDir, keyFilePath, false)
		asserter.AssertErrContains(err, "Error unmarshalling launchpad API response")
		jsonUnmarshal = json.Unmarshal
	})
}

// We had a bug where the snap manifest would contain ".snap" in the
// revision field. This test ensures that bug stays fixed
func TestManifestRevisionFormat(t *testing.T) {
	t.Run("test_manifest_revision_format", func(t *testing.T) {
		asserter := helper.Asserter{T: t}

		// generate temporary directory
		tempDir := filepath.Join("/tmp", "manifest-revision-format-"+uuid.NewString())
		err := os.Mkdir(tempDir, 0755)
		asserter.AssertErrNil(err, true)
		defer os.RemoveAll(tempDir)

		fakeSnaps := []string{"test1_123.snap", "test2_456.snap", "test3_789.snap"}
		for _, fakeSnap := range fakeSnaps {
			fullPath := filepath.Join(tempDir, fakeSnap)
			_, err := os.Create(fullPath)
			asserter.AssertErrNil(err, true)
		}

		manifestOutput := filepath.Join(tempDir, "test.manifest")
		err = WriteSnapManifest(tempDir, manifestOutput)
		asserter.AssertErrNil(err, true)

		expectedManifestData := "test1 123\ntest2 456\ntest3 789\n"

		manifestData, err := os.ReadFile(manifestOutput)
		asserter.AssertErrNil(err, true)

		if string(manifestData) != expectedManifestData {
			t.Errorf("Expected manifest file to be:\n%s\nBut got \n%s",
				expectedManifestData, manifestData)
		}
	})
}

// TestLP1981720 tests a bug that occurred when a structure had no content specified,
// but the content was created by an earlier step of ubuntu-image
// https://bugs.launchpad.net/ubuntu-image/+bug/1981720
func TestLP1981720(t *testing.T) {
	t.Run("test_lp1981720", func(t *testing.T) {
		asserter := helper.Asserter{T: t}
		var stateMachine StateMachine
		stateMachine.commonFlags, stateMachine.stateMachineFlags = helper.InitCommonOpts()
		stateMachine.YamlFilePath = filepath.Join("testdata", "gadget-no-content.yaml")

		// need workdir and loaded gadget.yaml set up for this
		err := stateMachine.makeTemporaryDirectories()
		asserter.AssertErrNil(err, true)
		err = stateMachine.loadGadgetYaml()
		asserter.AssertErrNil(err, true)

		var bootStruct gadget.VolumeStructure
		var volume *gadget.Volume = stateMachine.GadgetInfo.Volumes["pc"]
		for _, structure := range volume.Structure {
			if structure.Name == "system-boot" {
				bootStruct = structure
			}
		}

		// create a temporary file for contentRoot
		contentRoot := filepath.Join("/tmp", uuid.NewString())
		err = os.Mkdir(contentRoot, 0755)
		defer os.RemoveAll(contentRoot)
		asserter.AssertErrNil(err, true)
		testFile, err := os.Create(filepath.Join(contentRoot, "test.txt"))
		asserter.AssertErrNil(err, true)
		testData := []byte("Test string that we will search the resulting image for")
		_, err = testFile.Write(testData)
		asserter.AssertErrNil(err, true)

		// now execute copyStructureContent
		err = stateMachine.copyStructureContent(volume, bootStruct, 0, contentRoot,
			contentRoot+".img")
		asserter.AssertErrNil(err, true)

		// now check that the resulting .img file has the contents of test.txt in it
		structureContent, err := os.ReadFile(contentRoot + ".img")
		asserter.AssertErrNil(err, true)

		if !bytes.Contains(structureContent, testData) {
			t.Errorf("Test data is missing from output of copyStructureContent")
		}

		os.RemoveAll(contentRoot)
	})
}

// TestCheckCustomizationSteps unit tests the checkCustomizationSteps function
func TestCheckCustomizationSteps(t *testing.T) {
	testCases := []struct {
		name          string
		customization *imagedefinition.Customization
		expectedSteps []string
	}{
		{
			"add_extra_ppas",
			&imagedefinition.Customization{
				ExtraPPAs: []*imagedefinition.PPA{
					{
						PPAName: "test",
					},
				},
			},
			[]string{
				"add_extra_ppas",
			},
		},
		{
			"install_extra_packages",
			&imagedefinition.Customization{
				ExtraPackages: []*imagedefinition.Package{
					{
						PackageName: "test",
					},
				},
			},
			[]string{
				"install_extra_packages",
			},
		},
		{
			"install_extra_snaps",
			&imagedefinition.Customization{
				ExtraSnaps: []*imagedefinition.Snap{
					{
						SnapName: "test",
					},
				},
			},
			[]string{
				"install_extra_snaps",
			},
		},
		{
			"all_extra_states",
			&imagedefinition.Customization{
				ExtraPPAs: []*imagedefinition.PPA{
					{
						PPAName: "test",
					},
				},
				ExtraPackages: []*imagedefinition.Package{
					{
						PackageName: "test",
					},
				},
				ExtraSnaps: []*imagedefinition.Snap{
					{
						SnapName: "test",
					},
				},
			},
			[]string{
				"add_extra_ppas",
				"install_extra_packages",
				"install_extra_snaps",
			},
		},
		{
			"no_extra_states",
			&imagedefinition.Customization{},
			[]string{},
		},
	}
	for _, tc := range testCases {
		t.Run("test_check_customization_steps_"+tc.name, func(t *testing.T) {
			extraSteps := checkCustomizationSteps(tc.customization, "extra_step_prebuilt_rootfs")
			for _, stepName := range tc.expectedSteps {
				found := false
				for _, extraStep := range extraSteps {
					if stepName == extraStep.name {
						found = true
					}
				}
				if !found {
					t.Errorf("Expected state \"%s\" to be added to the state machine but it was not",
						stepName,
					)
				}
			}
		})
	}
}

// TestFailedMountTempFS tests failures in the mountTempFS function
func TestFailedMountTempFS(t *testing.T) {
	t.Run("test_failed_mount_new_fs", func(t *testing.T) {
		asserter := helper.Asserter{T: t}

		// mock os.MkdirTemp
		osMkdirTemp = mockMkdirTemp
		defer func() {
			osMkdirTemp = os.MkdirTemp
		}()
		_, _, err := mountTempFS("", "", "")
		asserter.AssertErrContains(err, "Test error")
		osMkdirTemp = os.MkdirTemp
	})
}

<<<<<<< HEAD
// TestFailedGetPreseededSnaps tests various failure scenarios in the getPreseededSnaps function
func TestFailedGetPreseededSnaps(t *testing.T) {
	t.Run("test_failed_remove_preseeding", func(t *testing.T) {
=======
// TestFailedUpdateGrub tests failures in the updateGrub function
func TestFailedUpdateGrub(t *testing.T) {
	t.Run("test_failed_update_grub", func(t *testing.T) {
>>>>>>> fdb4a854
		asserter := helper.Asserter{T: t}
		var stateMachine StateMachine
		stateMachine.commonFlags, stateMachine.stateMachineFlags = helper.InitCommonOpts()

<<<<<<< HEAD
		// need workdir set up for this
		err := stateMachine.makeTemporaryDirectories()
		asserter.AssertErrNil(err, true)

		seedDir := filepath.Join(stateMachine.tempDirs.rootfs, "var", "lib", "snapd", "seed")
		err = os.MkdirAll(seedDir, 0755)
		asserter.AssertErrNil(err, true)

		// call "snap prepare image" to preseed the filesystem.
		// Doing the preseed at the time of the test allows it to
		// run on each architecture and keeps the github repository
		// free of large .snap files
		snapPrepareImage := *exec.Command("snap", "prepare-image", "--arch=amd64",
			"--classic", "--snap=core20", "--snap=snapd", "--snap=lxd",
			filepath.Join("testdata", "modelAssertionClassic"),
			stateMachine.tempDirs.rootfs)
		err = snapPrepareImage.Run()
		asserter.AssertErrNil(err, true)

		// mock seed.Open
		seedOpen = mockSeedOpen
		defer func() {
			seedOpen = seed.Open
		}()
		_, err = getPreseededSnaps(stateMachine.tempDirs.rootfs)
		asserter.AssertErrContains(err, "Test error")
		seedOpen = seed.Open

		// move the model from var/lib/snapd/seed/assertions to cause an error
		err = os.Rename(filepath.Join(seedDir, "assertions", "model"),
			filepath.Join(stateMachine.tempDirs.rootfs, "model"))
		asserter.AssertErrNil(err, true)
		_, err = getPreseededSnaps(stateMachine.tempDirs.rootfs)
		asserter.AssertErrContains(err, "seed must have a model assertion")
		err = os.Rename(filepath.Join(stateMachine.tempDirs.rootfs, "model"),
			filepath.Join(seedDir, "assertions", "model"))

		// move seed.yaml to cause an error in LoadMeta
		err = os.Rename(filepath.Join(seedDir, "seed.yaml"),
			filepath.Join(seedDir, "seed.yaml.bak"))
		asserter.AssertErrNil(err, true)
		_, err = getPreseededSnaps(stateMachine.tempDirs.rootfs)
		asserter.AssertErrContains(err, "no seed metadata")
		err = os.Rename(filepath.Join(seedDir, "seed.yaml.bak"),
			filepath.Join(seedDir, "seed.yaml"))
		asserter.AssertErrNil(err, true)

		os.RemoveAll(stateMachine.stateMachineFlags.WorkDir)
=======
		// mock os.Mkdir
		osMkdir = mockMkdir
		defer func() {
			osMkdir = os.Mkdir
		}()
		err := stateMachine.updateGrub("", 0)
		asserter.AssertErrContains(err, "Error creating scratch/loopback directory")
		osMkdir = os.Mkdir

		// Setup the exec.Command mock to mock losetup
		testCaseName = "TestFailedUpdateGrubLosetup"
		execCommand = fakeExecCommand
		defer func() {
			execCommand = exec.Command
		}()
		err = stateMachine.updateGrub("", 0)
		asserter.AssertErrContains(err, "Error running losetup command")
		// now test a command failure that isn't losetup
		testCaseName = "TestFailedUpdateGrubOther"
		err = stateMachine.updateGrub("", 0)
		asserter.AssertErrContains(err, "Error running command")
		execCommand = exec.Command
>>>>>>> fdb4a854
	})
}<|MERGE_RESOLUTION|>--- conflicted
+++ resolved
@@ -1284,20 +1284,13 @@
 	})
 }
 
-<<<<<<< HEAD
 // TestFailedGetPreseededSnaps tests various failure scenarios in the getPreseededSnaps function
 func TestFailedGetPreseededSnaps(t *testing.T) {
-	t.Run("test_failed_remove_preseeding", func(t *testing.T) {
-=======
-// TestFailedUpdateGrub tests failures in the updateGrub function
-func TestFailedUpdateGrub(t *testing.T) {
-	t.Run("test_failed_update_grub", func(t *testing.T) {
->>>>>>> fdb4a854
+	t.Run("test_failed_get_preseeded_snaps", func(t *testing.T) {
 		asserter := helper.Asserter{T: t}
 		var stateMachine StateMachine
 		stateMachine.commonFlags, stateMachine.stateMachineFlags = helper.InitCommonOpts()
 
-<<<<<<< HEAD
 		// need workdir set up for this
 		err := stateMachine.makeTemporaryDirectories()
 		asserter.AssertErrNil(err, true)
@@ -1346,7 +1339,16 @@
 		asserter.AssertErrNil(err, true)
 
 		os.RemoveAll(stateMachine.stateMachineFlags.WorkDir)
-=======
+	})
+}
+
+// TestFailedUpdateGrub tests failures in the updateGrub function
+func TestFailedUpdateGrub(t *testing.T) {
+	t.Run("test_failed_update_grub", func(t *testing.T) {
+		asserter := helper.Asserter{T: t}
+		var stateMachine StateMachine
+		stateMachine.commonFlags, stateMachine.stateMachineFlags = helper.InitCommonOpts()
+
 		// mock os.Mkdir
 		osMkdir = mockMkdir
 		defer func() {
@@ -1369,6 +1371,5 @@
 		err = stateMachine.updateGrub("", 0)
 		asserter.AssertErrContains(err, "Error running command")
 		execCommand = exec.Command
->>>>>>> fdb4a854
 	})
 }