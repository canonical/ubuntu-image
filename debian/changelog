--- conflicted
+++ resolved
@@ -34,11 +34,8 @@
   * Support the keep-enabled parameter in ubuntu-image extra-ppas
   * Clean image build leftovers
   * Make sure the fstab file is cleanly overridden (LP: #2031889)
-<<<<<<< HEAD
   * Always look for gadget.yaml file in meta directory
-=======
   * Add a make-dirs manual customization option to create directories in the rootfs
->>>>>>> 1865cb8b
 
   [ Alfonso Sanchez-Beato ]
   * Update to latest snapd, adapting to changes in layouts code.
